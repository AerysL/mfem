// Copyright (c) 2010, Lawrence Livermore National Security, LLC. Produced at
// the Lawrence Livermore National Laboratory. LLNL-CODE-443211. All Rights
// reserved. See file COPYRIGHT for details.
//
// This file is part of the MFEM library. For more information and source code
// availability see http://mfem.org.
//
// MFEM is free software; you can redistribute it and/or modify it under the
// terms of the GNU Lesser General Public License (as published by the Free
// Software Foundation) version 2.1 dated February 1999.

#ifndef MFEM_TETRAHEDRON
#define MFEM_TETRAHEDRON

#include "../config/config.hpp"
#include "element.hpp"

namespace mfem
{

/// Data type tetrahedron element
class Tetrahedron : public Element
{
protected:
   int indices[4];

   /** The refinement flag keeps (in order) :
       1. Two marked edges given with local index (0..5) for the two faces
       that don't have the refinement edge as edge. The refinement edge
       is determined by the first two nodes of the tetrahedron. Each
       marked edge is stored in 3 bits (or as implemented in the functions
       CreateRefinementFlag and ParseRefinementFlag.
       2. Type of the element, stored in the next 3 bits.
       3. The rest is free for now. **/
   int refinement_flag;

   unsigned transform;

public:
   typedef Geometry::Constants<Geometry::TETRAHEDRON> geom_t;

   /// Constants for different types of tetrahedrons.
   enum { TYPE_PU=0, TYPE_A=1, TYPE_PF=2, TYPE_O=3, TYPE_M=4 };

   Tetrahedron() : Element(Geometry::TETRAHEDRON)
   { refinement_flag = 0; transform = 0; }

   /// Constructs tetrahedron by specifying the indices and the attribute.
   Tetrahedron(const int *ind, int attr = 1);

   /// Constructs tetrahedron by specifying the indices and the attribute.
   Tetrahedron(int ind1, int ind2, int ind3, int ind4, int attr = 1);

   /// Initialize the vertex indices and the attribute of a Tetrahedron.
   void Init(int ind1, int ind2, int ind3, int ind4, int attr = 1);

   /// Return element's type.
   virtual Type GetType() const { return Element::TETRAHEDRON; }

   void  ParseRefinementFlag(int refinement_edges[2], int &type, int &flag);
   void CreateRefinementFlag(int refinement_edges[2], int  type, int  flag = 0);

   void GetMarkedFace(const int face, int *fv);

   int GetRefinementFlag() { return refinement_flag; }

   void SetRefinementFlag(int rf) { refinement_flag = rf; }

   /// Return 1 if the element needs refinement in order to get conforming mesh.
   virtual int NeedRefinement(HashTable<Hashed2> &v_to_v) const;

   /// Set the vertices according to the given input.
   virtual void SetVertices(const int *ind);

   /** Reorder the vertices so that the longest edge is from vertex 0
       to vertex 1. If called it should be once from the mesh constructor,
       because the order may be used later for setting the edges. **/
   virtual void MarkEdge(const DSTable &v_to_v, const int *length);

   virtual void ResetTransform(int tr) { transform = tr; }
   virtual unsigned GetTransform() const { return transform; }

   /// Add 'tr' to the current chain of coarse-fine transformations.
   virtual void PushTransform(int tr)
   { transform = (transform << 3) | (tr + 1); }

   /// Calculate point matrix corresponding to a chain of transformations.
   static void GetPointMatrix(unsigned transform, DenseMatrix &pm);

   /// Returns the indices of the element's  vertices.
   virtual void GetVertices(Array<int> &v) const;

   virtual int *GetVertices() { return indices; }

   virtual int GetNVertices() const { return 4; }

   virtual int GetNEdges() const { return (6); }

   virtual const int *GetEdgeVertices(int ei) const
   { return geom_t::Edges[ei]; }

   virtual int GetNFaces(int &nFaceVertices) const
   { nFaceVertices = 3; return 4; }

   virtual const int *GetFaceVertices(int fi) const
   { MFEM_ABORT("not implemented"); return NULL; }

   virtual Element *Duplicate(Mesh *m) const;

   virtual ~Tetrahedron() { }
};

<<<<<<< HEAD
class Linear3DFiniteElement;
extern Linear3DFiniteElement TetrahedronFE;
=======
// Defined in fe.cpp to ensure construction before 'mfem::Geometries'.
extern class Linear3DFiniteElement TetrahedronFE;
>>>>>>> 2dd6f152

}

#endif<|MERGE_RESOLUTION|>--- conflicted
+++ resolved
@@ -110,13 +110,8 @@
    virtual ~Tetrahedron() { }
 };
 
-<<<<<<< HEAD
-class Linear3DFiniteElement;
-extern Linear3DFiniteElement TetrahedronFE;
-=======
 // Defined in fe.cpp to ensure construction before 'mfem::Geometries'.
 extern class Linear3DFiniteElement TetrahedronFE;
->>>>>>> 2dd6f152
 
 }
 
