--- conflicted
+++ resolved
@@ -108,7 +108,6 @@
 
    int GetNGhostVertices() const { return NGhostVertices; }
    int GetNGhostEdges() const { return NGhostEdges; }
-   int GetNGhostPlanars() const { return NGhostPlanars; }
    int GetNGhostFaces() const { return NGhostFaces; }
    int GetNGhostElements() const { return NGhostElements; }
 
@@ -116,7 +115,6 @@
    // least one other processor. These are subsets of NCMesh::<entity>_list. */
    const NCList& GetSharedVertices() { GetVertexList(); return shared_vertices; }
    const NCList& GetSharedEdges() { GetEdgeList(); return shared_edges; }
-   const NCList& GetSharedPlanars() { GetPlanarList(); return shared_planars; }
    const NCList& GetSharedFaces() { GetFaceList(); return shared_faces; }
 
    /// Helper to get shared vertices/edges/faces ('entity' == 0/1/2 resp.).
@@ -130,18 +128,6 @@
       }
    }
 
-   /// Helper to get shared vertices/edges/faces ('entity' == 0/1/2 resp.).
-   const NCList& GetSharedList4D(int entity)
-   {
-      switch (entity)
-      {
-         case 0: return GetSharedVertices();
-         case 1: return GetSharedEdges();
-         case 2: return GetSharedPlanars();
-         default: return GetSharedFaces();
-      }
-   }
-
    /// Return (shared) face orientation relative to its owner element.
    int GetFaceOrientation(int index) const
    {
@@ -154,12 +140,11 @@
    /// Return vertex/edge/face ('entity' == 0/1/2, resp.) owner.
    GroupId GetEntityOwnerId(int entity, int index)
    {
-      MFEM_ASSERT(entity >= 0 && entity < max_entity, "");
+      MFEM_ASSERT(entity >= 0 && entity < 3, "");
       MFEM_ASSERT(index >= 0, "");
       if (!entity_owner[entity].Size())
       {
-         if (Dim == 4) { GetSharedList4D(entity); }
-         else { GetSharedList(entity); }
+         GetSharedList(entity);
       }
       return entity_owner[entity][index];
    }
@@ -169,7 +154,7 @@
        construction algorithm and its communication pattern. */
    GroupId GetEntityGroupId(int entity, int index)
    {
-      MFEM_ASSERT(entity >= 0 && entity < max_entity, "");
+      MFEM_ASSERT(entity >= 0 && entity < 3, "");
       MFEM_ASSERT(index >= 0, "");
       if (!entity_pmat_group[entity].Size())
       {
@@ -204,16 +189,6 @@
          default: return index >= NFaces;
       }
    }
-   bool IsGhost4D(int entity, int index) const
-   {
-      switch (entity)
-      {
-         case 0: return index >= NVertices;
-         case 1: return index >= NEdges;
-         case 2: return index >= NPlanars;
-         default: return index >= NFaces;
-      }
-   }
 
    /** Returns owner processor for element 'index'. This is normally MyRank but
        for index >= NElements (i.e., for ghosts) it may be something else. */
@@ -257,7 +232,7 @@
    virtual void GetBoundaryClosure(const Array<int> &bdr_attr_is_ess,
                                    Array<int> &bdr_vertices,
                                    Array<int> &bdr_edges,
-                                   Array<int> &bdr_planars);
+                                   Array<int> &bdr_planars) {}
 
    /// Save memory by releasing all non-essential and cached data.
    virtual void Trim();
@@ -281,8 +256,6 @@
        The ParMesh then acts as a parallel mesh cut along the NC interfaces. */
    void GetConformingSharedStructures(class ParMesh &pmesh);
 
-   void GetConformingSharedStructures4D(class ParMesh &pmesh);
-
    /** Populate face neighbor members of ParMesh from the ghost layer, without
        communication. */
    void GetFaceNeighbors(class ParMesh &pmesh);
@@ -291,14 +264,7 @@
 protected: // implementation
 
    MPI_Comm MyComm;
-<<<<<<< HEAD
-   int NRanks, MyRank;
-
-   int NGhostVertices, NGhostEdges, NGhostPlanars, NGhostFaces;
-   int NElements, NGhostElements;
-=======
    int NRanks;
->>>>>>> 35a79116
 
    typedef std::vector<CommGroup> GroupList;
    typedef std::map<CommGroup, GroupId> GroupMap;
@@ -306,31 +272,18 @@
    GroupList groups;  // comm group list; NOTE: groups[0] = { MyRank }
    GroupMap group_id; // search index over groups
 
-<<<<<<< HEAD
-   int face_entity_index;
-   int max_entity;
-   // owner rank for each vertex, edge and face (encoded as singleton groups)
-   Array<GroupId> entity_owner[4];
-   // P matrix comm pattern groups for each vertex, edge, planar (4D) and face (0/1/2/3)
-   Array<GroupId> entity_pmat_group[4];
-=======
    // owner rank for each vertex, edge and face (encoded as singleton group)
    Array<GroupId> entity_owner[3];
    // P matrix comm pattern groups for each vertex/edge/face (0/1/2)
    Array<GroupId> entity_pmat_group[3];
->>>>>>> 35a79116
 
    // ParMesh-compatible (conforming) groups for each vertex/edge/face (0/1/2)
-   Array<GroupId> entity_conf_group[4];
+   Array<GroupId> entity_conf_group[3];
    // ParMesh compatibility helper arrays to order groups, also temporary
-<<<<<<< HEAD
-   Array<int> leaf_glob_order, entity_elem_local[4];
-=======
    Array<int> entity_elem_local[3];
->>>>>>> 35a79116
 
    // lists of vertices/edges/faces shared by us and at least one more processor
-   NCList shared_vertices, shared_edges, shared_planars, shared_faces;
+   NCList shared_vertices, shared_edges, shared_faces;
 
    Array<char> face_orient; // see CalcFaceOrientations
 
@@ -363,12 +316,10 @@
    { return (rank * total_elements + NRanks-1) / NRanks; }
 
    virtual void BuildFaceList();
-   virtual void BuildPlanarList();
    virtual void BuildEdgeList();
    virtual void BuildVertexList();
 
    virtual void ElementSharesFace(int elem, int local, int face);
-   virtual void ElementSharesPlanar(int elem, int local, int planar);
    virtual void ElementSharesEdge(int elem, int local, int enode);
    virtual void ElementSharesVertex(int elem, int local, int vnode);
 
@@ -377,14 +328,13 @@
 
    Array<int> tmp_owner; // temporary
    Array<char> tmp_shared_flag; // temporary
-   Array<Connection> entity_index_rank[4]; // temporary
+   Array<Connection> entity_index_rank[3]; // temporary
 
    void InitOwners(int num, Array<GroupId> &entity_owner);
    void MakeSharedList(const NCList &list, NCList &shared);
 
    void AddConnections(int entity, int index, const Array<int> &ranks);
    void CalculatePMatrixGroups();
-   void CalculatePMatrixGroups4D();
    void CreateGroups(int nentities, Array<Connection> &index_rank,
                      Array<GroupId> &entity_group);
 
