--- conflicted
+++ resolved
@@ -259,13 +259,8 @@
 {
    // Analogous to ElementSharesEdge.
 
-<<<<<<< HEAD
-   int el_rank = elements[elem].rank;
+   Element &el = elements[elem];
    int f_index = (Dim == 3) ? faces[face].index : faces4d[face].index;
-=======
-   Element &el = elements[elem];
-   int f_index = faces[face].index;
->>>>>>> 8bb83a03
 
    int &owner = tmp_owner[f_index];
    owner = std::min(owner, el.rank);
@@ -273,18 +268,14 @@
    char &flag = tmp_shared_flag[f_index];
    flag |= (el.rank == MyRank) ? 0x1 : 0x2;
 
-   entity_index_rank[2].Append(Connection(f_index, el.rank));
-
-<<<<<<< HEAD
-   entity_index_rank[face_entity_index].Append(Connection(f_index, el_rank));
-=======
+   entity_index_rank[face_entity_index].Append(Connection(f_index, el.rank));
+
    // derive globally consistent face ID from the global element sequence
-   int &el_loc = entity_elem_local[2][f_index];
+   int &el_loc = entity_elem_local[face_entity_index][f_index];
    if (el_loc < 0 || leaf_glob_order[el.index] < leaf_glob_order[(el_loc >> 4)])
    {
       el_loc = (el.index << 4) | local;
    }
->>>>>>> 8bb83a03
 }
 
 void ParNCMesh::BuildFaceList()
@@ -315,28 +306,34 @@
    tmp_shared_flag.DeleteAll();
 
    // create simple conforming (cut-mesh) groups now
-   CreateGroups(NFaces, entity_index_rank[2], entity_conf_group[2]);
+   CreateGroups(NFaces, entity_index_rank[face_entity_index], entity_conf_group[face_entity_index]);
    // NOTE: entity_index_rank[2] is not deleted until CalculatePMatrixGroups
 
    CalcFaceOrientations();
 }
 
-<<<<<<< HEAD
-void ParNCMesh::ElementSharesPlanar(int elem, int planar)
+void ParNCMesh::ElementSharesPlanar(int elem, int local, int planar)
 {
    // Analogous to ElementSharesEdge.
    if (Dim != 4) { return; }
 
-   int el_rank = elements[elem].rank;
+   Element &el= elements[elem];
    int p_index = planars[planar].index;
 
    int &owner = tmp_owner[p_index];
-   owner = std::min(owner, el_rank);
+   owner = std::min(owner, el.rank);
 
    char &flag = tmp_shared_flag[p_index];
-   flag |= (el_rank == MyRank) ? 0x1 : 0x2;
-
-   entity_index_rank[2].Append(Connection(p_index, el_rank));
+   flag |= (el.rank == MyRank) ? 0x1 : 0x2;
+
+   entity_index_rank[2].Append(Connection(p_index, el.rank));
+
+   // derive globally consistent edge ID from the global element sequence
+   int &el_loc = entity_elem_local[2][p_index];
+   if (el_loc < 0 || leaf_glob_order[el.index] < leaf_glob_order[(el_loc >> 4)])
+   {
+      el_loc = (el.index << 4) | local;
+   }
 }
 
 void ParNCMesh::BuildPlanarList()
@@ -367,10 +364,7 @@
    CalcFaceOrientations();
 }
 
-void ParNCMesh::ElementSharesEdge(int elem, int enode)
-=======
 void ParNCMesh::ElementSharesEdge(int elem, int local, int enode)
->>>>>>> 8bb83a03
 {
    // Called by NCMesh::BuildEdgeList when an edge is visited in a leaf element.
    // This allows us to determine edge ownership and whether it is shared
