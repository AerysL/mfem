// Copyright (c) 2010, Lawrence Livermore National Security, LLC. Produced at
// the Lawrence Livermore National Laboratory. LLNL-CODE-443211. All Rights
// reserved. See file COPYRIGHT for details.
//
// This file is part of the MFEM library. For more information and source code
// availability see http://mfem.org.
//
// MFEM is free software; you can redistribute it and/or modify it under the
// terms of the GNU Lesser General Public License (as published by the Free
// Software Foundation) version 2.1 dated February 1999.

#ifndef MFEM_BILINEARFORM_EXT
#define MFEM_BILINEARFORM_EXT

#include "../config/config.hpp"
#include "fespace.hpp"
#include "../general/device.hpp"

namespace mfem
{

class BilinearForm;


/** @brief Class extending the BilinearForm class to support the different
    AssemblyLevel%s. */
class BilinearFormExtension : public Operator
{
protected:
   BilinearForm *a; ///< Not owned

public:
   BilinearFormExtension(BilinearForm *form);

   virtual MemoryClass GetMemoryClass() const
   { return Device::GetMemoryClass(); }

   /// Get the finite element space prolongation matrix
   virtual const Operator *GetProlongation() const;

   /// Get the finite element space restriction matrix
   virtual const Operator *GetRestriction() const;

   virtual void Assemble() = 0;
<<<<<<< HEAD
   virtual void AssembleDiagonal(Vector& diag) const
   {
      mfem_error("Not implemented for this assembly level!");
=======
   virtual void AssembleDiagonal(Vector &diag) const
   {
      MFEM_ABORT("AssembleDiagonal not implemented for this assembly level!");
>>>>>>> af2ab488
   }
   virtual void FormSystemMatrix(const Array<int> &ess_tdof_list,
                                 OperatorHandle &A) = 0;
   virtual void FormLinearSystem(const Array<int> &ess_tdof_list,
                                 Vector &x, Vector &b,
                                 OperatorHandle &A, Vector &X, Vector &B,
                                 int copy_interior = 0) = 0;
   virtual void Update() = 0;
};

/// Data and methods for fully-assembled bilinear forms
class FABilinearFormExtension : public BilinearFormExtension
{
public:
   FABilinearFormExtension(BilinearForm *form)
      : BilinearFormExtension(form) { }

   /// TODO
   void Assemble() {}
   void FormSystemMatrix(const Array<int> &ess_tdof_list, OperatorHandle &A) {}
   void FormLinearSystem(const Array<int> &ess_tdof_list,
                         Vector &x, Vector &b,
                         OperatorHandle &A, Vector &X, Vector &B,
                         int copy_interior = 0) {}
   void Mult(const Vector &x, Vector &y) const {}
   void MultTranspose(const Vector &x, Vector &y) const {}
   void Update() {}
   ~FABilinearFormExtension() {}
};

/// Data and methods for element-assembled bilinear forms
class EABilinearFormExtension : public BilinearFormExtension
{
public:
   EABilinearFormExtension(BilinearForm *form)
      : BilinearFormExtension(form) { }

   /// TODO
   void Assemble() {}
   void FormSystemMatrix(const Array<int> &ess_tdof_list, OperatorHandle &A) {}
   void FormLinearSystem(const Array<int> &ess_tdof_list,
                         Vector &x, Vector &b,
                         OperatorHandle &A, Vector &X, Vector &B,
                         int copy_interior = 0) {}
   void Mult(const Vector &x, Vector &y) const {}
   void MultTranspose(const Vector &x, Vector &y) const {}
   void Update() {}
   ~EABilinearFormExtension() {}
};

/// Data and methods for partially-assembled bilinear forms
class PABilinearFormExtension : public BilinearFormExtension
{
protected:
   const FiniteElementSpace *trialFes, *testFes; // Not owned
   mutable Vector localX, localY;
   const Operator *elem_restrict_lex; // Not owned

public:
   PABilinearFormExtension(BilinearForm*);

   void Assemble();
<<<<<<< HEAD
   void AssembleDiagonal(Vector& diag) const;
=======
   void AssembleDiagonal(Vector &diag) const;
>>>>>>> af2ab488
   void FormSystemMatrix(const Array<int> &ess_tdof_list, OperatorHandle &A);
   void FormLinearSystem(const Array<int> &ess_tdof_list,
                         Vector &x, Vector &b,
                         OperatorHandle &A, Vector &X, Vector &B,
                         int copy_interior = 0);

   void Mult(const Vector &x, Vector &y) const;
   void MultTranspose(const Vector &x, Vector &y) const;
   void Update();
};

/// Data and methods for matrix-free bilinear forms
class MFBilinearFormExtension : public BilinearFormExtension
{
public:
   MFBilinearFormExtension(BilinearForm *form)
      : BilinearFormExtension(form) { }

   /// TODO
   void Assemble() {}
   void FormSystemMatrix(const Array<int> &ess_tdof_list, OperatorHandle &A) {}
   void FormLinearSystem(const Array<int> &ess_tdof_list,
                         Vector &x, Vector &b,
                         OperatorHandle &A, Vector &X, Vector &B,
                         int copy_interior = 0) {}
   void Mult(const Vector &x, Vector &y) const {}
   void MultTranspose(const Vector &x, Vector &y) const {}
   void Update() {}
   ~MFBilinearFormExtension() {}
};

}

#endif<|MERGE_RESOLUTION|>--- conflicted
+++ resolved
@@ -42,15 +42,9 @@
    virtual const Operator *GetRestriction() const;
 
    virtual void Assemble() = 0;
-<<<<<<< HEAD
-   virtual void AssembleDiagonal(Vector& diag) const
-   {
-      mfem_error("Not implemented for this assembly level!");
-=======
    virtual void AssembleDiagonal(Vector &diag) const
    {
       MFEM_ABORT("AssembleDiagonal not implemented for this assembly level!");
->>>>>>> af2ab488
    }
    virtual void FormSystemMatrix(const Array<int> &ess_tdof_list,
                                  OperatorHandle &A) = 0;
@@ -113,11 +107,7 @@
    PABilinearFormExtension(BilinearForm*);
 
    void Assemble();
-<<<<<<< HEAD
-   void AssembleDiagonal(Vector& diag) const;
-=======
    void AssembleDiagonal(Vector &diag) const;
->>>>>>> af2ab488
    void FormSystemMatrix(const Array<int> &ess_tdof_list, OperatorHandle &A);
    void FormLinearSystem(const Array<int> &ess_tdof_list,
                          Vector &x, Vector &b,
