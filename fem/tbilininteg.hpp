--- conflicted
+++ resolved
@@ -60,14 +60,9 @@
    template <int qpts>
    struct p_asm_data { typedef TVector<qpts,complex_t> type; };
 
-<<<<<<< HEAD
-   /** @brief Partially assembled data type for one element with the given number of
-       quadrature points. This type is used in full element matrix assembly. */
-=======
    /** @brief Partially assembled data type for one element with the given
        number of quadrature points. This type is used in full element matrix
        assembly. */
->>>>>>> dc4715e0
    template <int qpts>
    struct f_asm_data { typedef TVector<qpts,complex_t> type; };
 
