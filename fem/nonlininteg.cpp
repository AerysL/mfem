// Copyright (c) 2010, Lawrence Livermore National Security, LLC. Produced at
// the Lawrence Livermore National Laboratory. LLNL-CODE-443211. All Rights
// reserved. See file COPYRIGHT for details.
//
// This file is part of the MFEM library. For more information and source code
// availability see http://mfem.org.
//
// MFEM is free software; you can redistribute it and/or modify it under the
// terms of the GNU Lesser General Public License (as published by the Free
// Software Foundation) version 2.1 dated February 1999.

#include "fem.hpp"
#include "../general/forall.hpp"

namespace mfem
{

void NonlinearFormIntegrator::AssemblePA(const FiniteElementSpace&)
{
   mfem_error ("NonlinearFormIntegrator::AssemblePA(...)\n"
               "   is not implemented for this class.");
}

void NonlinearFormIntegrator::AssemblePA(const FiniteElementSpace &,
                                         const FiniteElementSpace &)
{
   mfem_error ("NonlinearFormIntegrator::AssemblePA(...)\n"
               "   is not implemented for this class.");
}

void NonlinearFormIntegrator::AddMultPA(const Vector &, Vector &) const
{
   mfem_error ("NonlinearFormIntegrator::AddMultPA(...)\n"
               "   is not implemented for this class.");
}

void NonlinearFormIntegrator::AssembleElementVector(
   const FiniteElement &el, ElementTransformation &Tr,
   const Vector &elfun, Vector &elvect)
{
   mfem_error("NonlinearFormIntegrator::AssembleElementVector"
              " is not overloaded!");
}

void NonlinearFormIntegrator::AssembleElementVector(
   const FiniteElement &el, ElementTransformation &Ttr_beg,
   ElementTransformation &Ttr_end,
   const Vector &elfun, Vector &elvect, const Vector &elvel)
{
   mfem_error("NonlinearFormIntegrator::AssembleElementVector"
              " is not overloaded!");
}

void NonlinearFormIntegrator::AssembleFaceVector(
   const FiniteElement &el1, const FiniteElement &el2,
   FaceElementTransformations &Tr, const Vector &elfun, Vector &elvect)
{
   mfem_error("NonlinearFormIntegrator::AssembleFaceVector"
              " is not overloaded!");
}

void NonlinearFormIntegrator::AssembleElementGrad(
   const FiniteElement &el, ElementTransformation &Tr, const Vector &elfun,
   DenseMatrix &elmat)
{
   mfem_error("NonlinearFormIntegrator::AssembleElementGrad"
              " is not overloaded!");
}

void NonlinearFormIntegrator::AssembleFaceGrad(
   const FiniteElement &el1, const FiniteElement &el2,
   FaceElementTransformations &Tr, const Vector &elfun,
   DenseMatrix &elmat)
{
   mfem_error("NonlinearFormIntegrator::AssembleFaceGrad"
              " is not overloaded!");
}

double NonlinearFormIntegrator::GetElementEnergy(
   const FiniteElement &el, ElementTransformation &Tr, const Vector &elfun)
{
   mfem_error("NonlinearFormIntegrator::GetElementEnergy"
              " is not overloaded!");
   return 0.0;
}


void BlockNonlinearFormIntegrator::AssembleElementVector(
   const Array<const FiniteElement *> &el,
   ElementTransformation &Tr,
   const Array<const Vector *> &elfun,
   const Array<Vector *> &elvec)
{
   mfem_error("BlockNonlinearFormIntegrator::AssembleElementVector"
              " is not overloaded!");
}

void BlockNonlinearFormIntegrator::AssembleFaceVector(
   const Array<const FiniteElement *> &el1,
   const Array<const FiniteElement *> &el2,
   FaceElementTransformations &Tr,
   const Array<const Vector *> &elfun,
   const Array<Vector *> &elvect)
{
   mfem_error("BlockNonlinearFormIntegrator::AssembleFaceVector"
              " is not overloaded!");
}

void BlockNonlinearFormIntegrator::AssembleElementGrad(
   const Array<const FiniteElement*> &el,
   ElementTransformation &Tr,
   const Array<const Vector *> &elfun,
   const Array2D<DenseMatrix *> &elmats)
{
   mfem_error("BlockNonlinearFormIntegrator::AssembleElementGrad"
              " is not overloaded!");
}

void BlockNonlinearFormIntegrator::AssembleFaceGrad(
   const Array<const FiniteElement *>&el1,
   const Array<const FiniteElement *>&el2,
   FaceElementTransformations &Tr,
   const Array<const Vector *> &elfun,
   const Array2D<DenseMatrix *> &elmats)
{
   mfem_error("BlockNonlinearFormIntegrator::AssembleFaceGrad"
              " is not overloaded!");
}

double BlockNonlinearFormIntegrator::GetElementEnergy(
   const Array<const FiniteElement *>&el,
   ElementTransformation &Tr,
   const Array<const Vector *>&elfun)
{
   mfem_error("BlockNonlinearFormIntegrator::GetElementEnergy"
              " is not overloaded!");
   return 0.0;
}

double InverseHarmonicModel::EvalW(const DenseMatrix &J) const
{
   Z.SetSize(J.Width());
   CalcAdjugateTranspose(J, Z);
   return 0.5*(Z*Z)/J.Det();
}

void InverseHarmonicModel::EvalP(const DenseMatrix &J, DenseMatrix &P) const
{
   int dim = J.Width();
   double t;

   Z.SetSize(dim);
   S.SetSize(dim);
   CalcAdjugateTranspose(J, Z);
   MultAAt(Z, S);
   t = 0.5*S.Trace();
   for (int i = 0; i < dim; i++)
   {
      S(i,i) -= t;
   }
   t = J.Det();
   S *= -1.0/(t*t);
   Mult(S, Z, P);
}

void InverseHarmonicModel::AssembleH(
   const DenseMatrix &J, const DenseMatrix &DS, const double weight,
   DenseMatrix &A) const
{
   int dof = DS.Height(), dim = DS.Width();
   double t;

   Z.SetSize(dim);
   S.SetSize(dim);
   G.SetSize(dof, dim);
   C.SetSize(dof, dim);

   CalcAdjugateTranspose(J, Z);
   MultAAt(Z, S);

   t = 1.0/J.Det();
   Z *= t;  // Z = J^{-t}
   S *= t;  // S = |J| (J.J^t)^{-1}
   t = 0.5*S.Trace();

   MultABt(DS, Z, G);  // G = DS.J^{-1}
   Mult(G, S, C);

   // 1.
   for (int i = 0; i < dof; i++)
      for (int j = 0; j <= i; j++)
      {
         double a = 0.0;
         for (int d = 0; d < dim; d++)
         {
            a += G(i,d)*G(j,d);
         }
         a *= weight;
         for (int k = 0; k < dim; k++)
            for (int l = 0; l <= k; l++)
            {
               double b = a*S(k,l);
               A(i+k*dof,j+l*dof) += b;
               if (i != j)
               {
                  A(j+k*dof,i+l*dof) += b;
               }
               if (k != l)
               {
                  A(i+l*dof,j+k*dof) += b;
                  if (i != j)
                  {
                     A(j+l*dof,i+k*dof) += b;
                  }
               }
            }
      }

   // 2.
   for (int i = 1; i < dof; i++)
      for (int j = 0; j < i; j++)
      {
         for (int k = 1; k < dim; k++)
            for (int l = 0; l < k; l++)
            {
               double a =
                  weight*(C(i,l)*G(j,k) - C(i,k)*G(j,l) +
                          C(j,k)*G(i,l) - C(j,l)*G(i,k) +
                          t*(G(i,k)*G(j,l) - G(i,l)*G(j,k)));

               A(i+k*dof,j+l*dof) += a;
               A(j+l*dof,i+k*dof) += a;

               A(i+l*dof,j+k*dof) -= a;
               A(j+k*dof,i+l*dof) -= a;
            }
      }
}


inline void NeoHookeanModel::EvalCoeffs() const
{
   mu = c_mu->Eval(*Ttr, Ttr->GetIntPoint());
   K = c_K->Eval(*Ttr, Ttr->GetIntPoint());
   if (c_g)
   {
      g = c_g->Eval(*Ttr, Ttr->GetIntPoint());
   }
}

double NeoHookeanModel::EvalW(const DenseMatrix &J) const
{
   int dim = J.Width();

   if (have_coeffs)
   {
      EvalCoeffs();
   }

   double dJ = J.Det();
   double sJ = dJ/g;
   double bI1 = pow(dJ, -2.0/dim)*(J*J); // \bar{I}_1

   return 0.5*(mu*(bI1 - dim) + K*(sJ - 1.0)*(sJ - 1.0));
}

void NeoHookeanModel::EvalP(const DenseMatrix &J, DenseMatrix &P) const
{
   int dim = J.Width();

   if (have_coeffs)
   {
      EvalCoeffs();
   }

   Z.SetSize(dim);
   CalcAdjugateTranspose(J, Z);

   double dJ = J.Det();
   double a  = mu*pow(dJ, -2.0/dim);
   double b  = K*(dJ/g - 1.0)/g - a*(J*J)/(dim*dJ);

   P = 0.0;
   P.Add(a, J);
   P.Add(b, Z);
}

void NeoHookeanModel::AssembleH(const DenseMatrix &J, const DenseMatrix &DS,
                                const double weight, DenseMatrix &A) const
{
   int dof = DS.Height(), dim = DS.Width();

   if (have_coeffs)
   {
      EvalCoeffs();
   }

   Z.SetSize(dim);
   G.SetSize(dof, dim);
   C.SetSize(dof, dim);

   double dJ = J.Det();
   double sJ = dJ/g;
   double a  = mu*pow(dJ, -2.0/dim);
   double bc = a*(J*J)/dim;
   double b  = bc - K*sJ*(sJ - 1.0);
   double c  = 2.0*bc/dim + K*sJ*(2.0*sJ - 1.0);

   CalcAdjugateTranspose(J, Z);
   Z *= (1.0/dJ); // Z = J^{-t}

   MultABt(DS, J, C); // C = DS J^t
   MultABt(DS, Z, G); // G = DS J^{-1}

   a *= weight;
   b *= weight;
   c *= weight;

   // 1.
   for (int i = 0; i < dof; i++)
      for (int k = 0; k <= i; k++)
      {
         double s = 0.0;
         for (int d = 0; d < dim; d++)
         {
            s += DS(i,d)*DS(k,d);
         }
         s *= a;

         for (int d = 0; d < dim; d++)
         {
            A(i+d*dof,k+d*dof) += s;
         }

         if (k != i)
            for (int d = 0; d < dim; d++)
            {
               A(k+d*dof,i+d*dof) += s;
            }
      }

   a *= (-2.0/dim);

   // 2.
   for (int i = 0; i < dof; i++)
      for (int j = 0; j < dim; j++)
         for (int k = 0; k < dof; k++)
            for (int l = 0; l < dim; l++)
            {
               A(i+j*dof,k+l*dof) +=
                  a*(C(i,j)*G(k,l) + G(i,j)*C(k,l)) +
                  b*G(i,l)*G(k,j) + c*G(i,j)*G(k,l);
            }
}


double HyperelasticNLFIntegrator::GetElementEnergy(const FiniteElement &el,
                                                   ElementTransformation &Ttr,
                                                   const Vector &elfun)
{
   int dof = el.GetDof(), dim = el.GetDim();
   double energy;

   DSh.SetSize(dof, dim);
   Jrt.SetSize(dim);
   Jpr.SetSize(dim);
   Jpt.SetSize(dim);
   PMatI.UseExternalData(elfun.GetData(), dof, dim);

   const IntegrationRule *ir = IntRule;
   if (!ir)
   {
      ir = &(IntRules.Get(el.GetGeomType(), 2*el.GetOrder() + 3)); // <---
   }

   energy = 0.0;
   model->SetTransformation(Ttr);
   for (int i = 0; i < ir->GetNPoints(); i++)
   {
      const IntegrationPoint &ip = ir->IntPoint(i);
      Ttr.SetIntPoint(&ip);
      CalcInverse(Ttr.Jacobian(), Jrt);

      el.CalcDShape(ip, DSh);
      MultAtB(PMatI, DSh, Jpr);
      Mult(Jpr, Jrt, Jpt);

      energy += ip.weight * Ttr.Weight() * model->EvalW(Jpt);
   }

   return energy;
}

void HyperelasticNLFIntegrator::AssembleElementVector(
   const FiniteElement &el, ElementTransformation &Ttr,
   const Vector &elfun, Vector &elvect)
{
   int dof = el.GetDof(), dim = el.GetDim();

   DSh.SetSize(dof, dim);
   DS.SetSize(dof, dim);
   Jrt.SetSize(dim);
   Jpt.SetSize(dim);
   P.SetSize(dim);
   PMatI.UseExternalData(elfun.GetData(), dof, dim);
   elvect.SetSize(dof*dim);
   PMatO.UseExternalData(elvect.GetData(), dof, dim);

   const IntegrationRule *ir = IntRule;
   if (!ir)
   {
      ir = &(IntRules.Get(el.GetGeomType(), 2*el.GetOrder() + 3)); // <---
   }

   elvect = 0.0;
   model->SetTransformation(Ttr);
   for (int i = 0; i < ir->GetNPoints(); i++)
   {
      const IntegrationPoint &ip = ir->IntPoint(i);
      Ttr.SetIntPoint(&ip);
      CalcInverse(Ttr.Jacobian(), Jrt);

      el.CalcDShape(ip, DSh);
      Mult(DSh, Jrt, DS);
      MultAtB(PMatI, DS, Jpt);

      model->EvalP(Jpt, P);

      P *= ip.weight * Ttr.Weight();
      AddMultABt(DS, P, PMatO);
   }
}

void HyperelasticNLFIntegrator::AssembleElementGrad(const FiniteElement &el,
                                                    ElementTransformation &Ttr,
                                                    const Vector &elfun,
                                                    DenseMatrix &elmat)
{
   int dof = el.GetDof(), dim = el.GetDim();

   DSh.SetSize(dof, dim);
   DS.SetSize(dof, dim);
   Jrt.SetSize(dim);
   Jpt.SetSize(dim);
   PMatI.UseExternalData(elfun.GetData(), dof, dim);
   elmat.SetSize(dof*dim);

   const IntegrationRule *ir = IntRule;
   if (!ir)
   {
      ir = &(IntRules.Get(el.GetGeomType(), 2*el.GetOrder() + 3)); // <---
   }

   elmat = 0.0;
   model->SetTransformation(Ttr);
   for (int i = 0; i < ir->GetNPoints(); i++)
   {
      const IntegrationPoint &ip = ir->IntPoint(i);
      Ttr.SetIntPoint(&ip);
      CalcInverse(Ttr.Jacobian(), Jrt);

      el.CalcDShape(ip, DSh);
      Mult(DSh, Jrt, DS);
      MultAtB(PMatI, DS, Jpt);

      model->AssembleH(Jpt, DS, ip.weight * Ttr.Weight(), elmat);
   }
}

double IncompressibleNeoHookeanIntegrator::GetElementEnergy(
   const Array<const FiniteElement *>&el,
   ElementTransformation &Tr,
   const Array<const Vector *>&elfun)
{
   if (el.Size() != 2)
   {
      mfem_error("IncompressibleNeoHookeanIntegrator::GetElementEnergy"
                 " has incorrect block finite element space size!");
   }

   int dof_u = el[0]->GetDof();
   int dim = el[0]->GetDim();

   DSh_u.SetSize(dof_u, dim);
   J0i.SetSize(dim);
   J1.SetSize(dim);
   J.SetSize(dim);
   PMatI_u.UseExternalData(elfun[0]->GetData(), dof_u, dim);

   int intorder = 2*el[0]->GetOrder() + 3; // <---
   const IntegrationRule &ir = IntRules.Get(el[0]->GetGeomType(), intorder);

   double energy = 0.0;
   double mu = 0.0;

   for (int i = 0; i < ir.GetNPoints(); ++i)
   {
      const IntegrationPoint &ip = ir.IntPoint(i);
      Tr.SetIntPoint(&ip);
      CalcInverse(Tr.Jacobian(), J0i);

      el[0]->CalcDShape(ip, DSh_u);
      MultAtB(PMatI_u, DSh_u, J1);
      Mult(J1, J0i, J);

      mu = c_mu->Eval(Tr, ip);

      energy += ip.weight*Tr.Weight()*(mu/2.0)*(J*J - 3);
   }

   return energy;
}

void IncompressibleNeoHookeanIntegrator::AssembleElementVector(
   const Array<const FiniteElement *> &el,
   ElementTransformation &Tr,
   const Array<const Vector *> &elfun,
   const Array<Vector *> &elvec)
{
   if (el.Size() != 2)
   {
      mfem_error("IncompressibleNeoHookeanIntegrator::AssembleElementVector"
                 " has finite element space of incorrect block number");
   }

   int dof_u = el[0]->GetDof();
   int dof_p = el[1]->GetDof();

   int dim = el[0]->GetDim();
   int spaceDim = Tr.GetSpaceDim();

   if (dim != spaceDim)
   {
      mfem_error("IncompressibleNeoHookeanIntegrator::AssembleElementVector"
                 " is not defined on manifold meshes");
   }


   DSh_u.SetSize(dof_u, dim);
   DS_u.SetSize(dof_u, dim);
   J0i.SetSize(dim);
   F.SetSize(dim);
   FinvT.SetSize(dim);
   P.SetSize(dim);
   PMatI_u.UseExternalData(elfun[0]->GetData(), dof_u, dim);
   elvec[0]->SetSize(dof_u*dim);
   PMatO_u.UseExternalData(elvec[0]->GetData(), dof_u, dim);

   Sh_p.SetSize(dof_p);
   elvec[1]->SetSize(dof_p);

   int intorder = 2*el[0]->GetOrder() + 3; // <---
   const IntegrationRule &ir = IntRules.Get(el[0]->GetGeomType(), intorder);

   *elvec[0] = 0.0;
   *elvec[1] = 0.0;

   for (int i = 0; i < ir.GetNPoints(); ++i)
   {
      const IntegrationPoint &ip = ir.IntPoint(i);
      Tr.SetIntPoint(&ip);
      CalcInverse(Tr.Jacobian(), J0i);

      el[0]->CalcDShape(ip, DSh_u);
      Mult(DSh_u, J0i, DS_u);
      MultAtB(PMatI_u, DS_u, F);

      el[1]->CalcShape(ip, Sh_p);

      double pres = Sh_p * *elfun[1];
      double mu = c_mu->Eval(Tr, ip);
      double dJ = F.Det();

      CalcInverseTranspose(F, FinvT);

      P = 0.0;
      P.Add(mu * dJ, F);
      P.Add(-1.0 * pres * dJ, FinvT);
      P *= ip.weight*Tr.Weight();

      AddMultABt(DS_u, P, PMatO_u);

      elvec[1]->Add(ip.weight * Tr.Weight() * (dJ - 1.0), Sh_p);
   }

}

void IncompressibleNeoHookeanIntegrator::AssembleElementGrad(
   const Array<const FiniteElement*> &el,
   ElementTransformation &Tr,
   const Array<const Vector *> &elfun,
   const Array2D<DenseMatrix *> &elmats)
{
   int dof_u = el[0]->GetDof();
   int dof_p = el[1]->GetDof();

   int dim = el[0]->GetDim();

   elmats(0,0)->SetSize(dof_u*dim, dof_u*dim);
   elmats(0,1)->SetSize(dof_u*dim, dof_p);
   elmats(1,0)->SetSize(dof_p, dof_u*dim);
   elmats(1,1)->SetSize(dof_p, dof_p);

   *elmats(0,0) = 0.0;
   *elmats(0,1) = 0.0;
   *elmats(1,0) = 0.0;
   *elmats(1,1) = 0.0;

   DSh_u.SetSize(dof_u, dim);
   DS_u.SetSize(dof_u, dim);
   J0i.SetSize(dim);
   F.SetSize(dim);
   FinvT.SetSize(dim);
   Finv.SetSize(dim);
   P.SetSize(dim);
   PMatI_u.UseExternalData(elfun[0]->GetData(), dof_u, dim);
   Sh_p.SetSize(dof_p);

   int intorder = 2*el[0]->GetOrder() + 3; // <---
   const IntegrationRule &ir = IntRules.Get(el[0]->GetGeomType(), intorder);

   for (int i = 0; i < ir.GetNPoints(); ++i)
   {
      const IntegrationPoint &ip = ir.IntPoint(i);
      Tr.SetIntPoint(&ip);
      CalcInverse(Tr.Jacobian(), J0i);

      el[0]->CalcDShape(ip, DSh_u);
      Mult(DSh_u, J0i, DS_u);
      MultAtB(PMatI_u, DS_u, F);

      el[1]->CalcShape(ip, Sh_p);
      double pres = Sh_p * *elfun[1];
      double mu = c_mu->Eval(Tr, ip);
      double dJ = F.Det();
      double dJ_FinvT_DS;

      CalcInverseTranspose(F, FinvT);

      // u,u block
      for (int i_u = 0; i_u < dof_u; ++i_u)
      {
         for (int i_dim = 0; i_dim < dim; ++i_dim)
         {
            for (int j_u = 0; j_u < dof_u; ++j_u)
            {
               for (int j_dim = 0; j_dim < dim; ++j_dim)
               {

                  // m = j_dim;
                  // k = i_dim;

                  for (int n=0; n<dim; ++n)
                  {
                     for (int l=0; l<dim; ++l)
                     {
                        (*elmats(0,0))(i_u + i_dim*dof_u, j_u + j_dim*dof_u) +=
                           dJ * (mu * F(i_dim, l) - pres * FinvT(i_dim,l)) *
                           FinvT(j_dim,n) * DS_u(i_u,l) * DS_u(j_u, n) *
                           ip.weight * Tr.Weight();

                        if (j_dim == i_dim && n==l)
                        {
                           (*elmats(0,0))(i_u + i_dim*dof_u, j_u + j_dim*dof_u) +=
                              dJ * mu * DS_u(i_u, l) * DS_u(j_u,n) *
                              ip.weight * Tr.Weight();
                        }

                        // a = n;
                        // b = m;
                        (*elmats(0,0))(i_u + i_dim*dof_u, j_u + j_dim*dof_u) +=
                           dJ * pres * FinvT(i_dim, n) *
                           FinvT(j_dim,l) * DS_u(i_u,l) * DS_u(j_u,n) *
                           ip.weight * Tr.Weight();
                     }
                  }
               }
            }
         }
      }

      // u,p and p,u blocks
      for (int i_p = 0; i_p < dof_p; ++i_p)
      {
         for (int j_u = 0; j_u < dof_u; ++j_u)
         {
            for (int dim_u = 0; dim_u < dim; ++dim_u)
            {
               for (int l=0; l<dim; ++l)
               {
                  dJ_FinvT_DS = dJ * FinvT(dim_u,l) * DS_u(j_u, l) * Sh_p(i_p) *
                                ip.weight * Tr.Weight();
                  (*elmats(1,0))(i_p, j_u + dof_u * dim_u) += dJ_FinvT_DS;
                  (*elmats(0,1))(j_u + dof_u * dim_u, i_p) -= dJ_FinvT_DS;

               }
            }
         }
      }
   }

}

<<<<<<< HEAD
=======
const IntegrationRule&
VectorConvectionNLFIntegrator::GetRule(const FiniteElement &fe,
                                       ElementTransformation &T)
{
   const int order = 2 * fe.GetOrder() + T.OrderGrad(&fe);
   return IntRules.Get(fe.GetGeomType(), order);
}

void VectorConvectionNLFIntegrator::AssembleElementVector(
   const FiniteElement &el,
   ElementTransformation &T,
   const Vector &elfun,
   Vector &elvect)
{
   const int nd = el.GetDof();
   const int dim = el.GetDim();

   shape.SetSize(nd);
   dshape.SetSize(nd, dim);
   elvect.SetSize(nd * dim);
   gradEF.SetSize(dim);

   EF.UseExternalData(elfun.GetData(), nd, dim);
   ELV.UseExternalData(elvect.GetData(), nd, dim);

   Vector vec1(dim), vec2(dim);
   const IntegrationRule *ir = IntRule ? IntRule : &GetRule(el, T);
   ELV = 0.0;
   for (int i = 0; i < ir->GetNPoints(); i++)
   {
      const IntegrationPoint &ip = ir->IntPoint(i);
      T.SetIntPoint(&ip);
      el.CalcShape(ip, shape);
      el.CalcPhysDShape(T, dshape);
      double w = ip.weight * T.Weight();
      if (Q) { w *= Q->Eval(T, ip); }
      MultAtB(EF, dshape, gradEF);
      EF.MultTranspose(shape, vec1);
      gradEF.Mult(vec1, vec2);
      vec2 *= w;
      AddMultVWt(shape, vec2, ELV);
   }
}

void VectorConvectionNLFIntegrator::AssembleElementGrad(
   const FiniteElement &el,
   ElementTransformation &trans,
   const Vector &elfun,
   DenseMatrix &elmat)
{
   int nd = el.GetDof();
   int dim = el.GetDim();

   shape.SetSize(nd);
   dshape.SetSize(nd, dim);
   dshapex.SetSize(nd, dim);
   elmat.SetSize(nd * dim);
   elmat_comp.SetSize(nd);
   gradEF.SetSize(dim);

   EF.UseExternalData(elfun.GetData(), nd, dim);

   double w;
   Vector vec1(dim), vec2(dim), vec3(nd);

   const IntegrationRule *ir = IntRule;
   if (ir == nullptr)
   {
      int order = 2 * el.GetOrder() + trans.OrderGrad(&el);
      ir = &IntRules.Get(el.GetGeomType(), order);
   }

   elmat = 0.0;
   for (int i = 0; i < ir->GetNPoints(); i++)
   {
      const IntegrationPoint &ip = ir->IntPoint(i);
      trans.SetIntPoint(&ip);

      el.CalcShape(ip, shape);
      el.CalcDShape(ip, dshape);

      Mult(dshape, trans.InverseJacobian(), dshapex);

      w = ip.weight;

      if (Q)
      {
         w *= Q->Eval(trans, ip);
      }

      MultAtB(EF, dshapex, gradEF);
      EF.MultTranspose(shape, vec1);

      trans.AdjugateJacobian().Mult(vec1, vec2);

      vec2 *= w;
      dshape.Mult(vec2, vec3);
      MultVWt(shape, vec3, elmat_comp);

      for (int i = 0; i < dim; i++)
      {
         elmat.AddMatrix(elmat_comp, i * nd, i * nd);
      }

      MultVVt(shape, elmat_comp);
      w = ip.weight * trans.Weight();
      if (Q)
      {
         w *= Q->Eval(trans, ip);
      }
      for (int i = 0; i < dim; i++)
      {
         for (int j = 0; j < dim; j++)
         {
            elmat.AddMatrix(w * gradEF(i, j), elmat_comp, i * nd, j * nd);
         }
      }
   }
}
>>>>>>> 4b766897

}<|MERGE_RESOLUTION|>--- conflicted
+++ resolved
@@ -701,8 +701,6 @@
 
 }
 
-<<<<<<< HEAD
-=======
 const IntegrationRule&
 VectorConvectionNLFIntegrator::GetRule(const FiniteElement &fe,
                                        ElementTransformation &T)
@@ -822,6 +820,5 @@
       }
    }
 }
->>>>>>> 4b766897
 
 }