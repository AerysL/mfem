--- conflicted
+++ resolved
@@ -307,10 +307,6 @@
 /** @brief The LpErrorEstimator class compares the solution to a known
     coefficient.
 
-<<<<<<< HEAD
-    The class supports either scalar or vector coefficients and works both
-    in serial and in parallel.
-=======
     This class can be used, for example, to adapt a mesh to a non-trivial
     initial condition in a time-dependent simulation. It can also be used to
     force refinement in the neighborhood of small features before switching to a
@@ -318,7 +314,6 @@
 
     The LpErrorEstimator supports either scalar or vector coefficients and works
     both in serial and in parallel.
->>>>>>> 4fc13517
 */
 class LpErrorEstimator : public ErrorEstimator
 {
@@ -345,8 +340,6 @@
 public:
    /** @brief Construct a new LpErrorEstimator object for a scalar field.
        @param p    Integer which selects which Lp norm to use.
-<<<<<<< HEAD
-=======
        @param sol  The GridFunction representation of the scalar field.
        Note: the coefficient must be set before use with the SetCoef method.
    */
@@ -356,7 +349,6 @@
 
    /** @brief Construct a new LpErrorEstimator object for a scalar field.
        @param p    Integer which selects which Lp norm to use.
->>>>>>> 4fc13517
        @param coef The scalar Coefficient to compare to the solution.
        @param sol  The GridFunction representation of the scalar field.
    */
@@ -377,12 +369,9 @@
        element errors. */
    void SetLocalErrorNormP(int p) { local_norm_p = p; }
 
-<<<<<<< HEAD
-=======
    void SetCoef(Coefficient &A) { coef = &A; }
    void SetCoef(VectorCoefficient &A) { vcoef = &A; }
 
->>>>>>> 4fc13517
    /// Reset the error estimator.
    virtual void Reset() { current_sequence = -1; }
 
