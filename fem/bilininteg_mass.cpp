--- conflicted
+++ resolved
@@ -153,10 +153,6 @@
          {
             for (int qx = 0; qx < Q1D; ++qx)
             {
-<<<<<<< HEAD
-               // might need absolute values on next line
-=======
->>>>>>> af2ab488
                Y(dx,dy,e) += B(qx, dx) * B(qx, dx) * QD[qx][dy];
             }
          }
@@ -287,19 +283,12 @@
          {
             for (int dx = 0; dx < D1D; ++dx)
             {
-<<<<<<< HEAD
-               for (int qx = 0; qx < Q1D; ++qx)
-               {
-                  Y(dx, dy, dz, e) += B(qx, dx) * B(qx, dx) * QDD[qx][dy][dz];
-               }
-=======
                double t = 0.0;
                for (int qx = 0; qx < Q1D; ++qx)
                {
                   t += B(qx, dx) * B(qx, dx) * QDD[qx][dy][dz];
                }
                Y(dx, dy, dz, e) += t;
->>>>>>> af2ab488
             }
          }
       }
@@ -380,19 +369,12 @@
          {
             MFEM_FOREACH_THREAD(dx,x,D1D)
             {
-<<<<<<< HEAD
-               for (int qx = 0; qx < Q1D; ++qx)
-               {
-                  Y(dx, dy, dz, e) += B[qx][dx] * B[qx][dx] * QDD[qx][dy][dz];
-               }
-=======
                double t = 0.0;
                for (int qx = 0; qx < Q1D; ++qx)
                {
                   t += B[qx][dx] * B[qx][dx] * QDD[qx][dy][dz];
                }
                Y(dx, dy, dz, e) += t;
->>>>>>> af2ab488
             }
          }
       }
@@ -437,11 +419,7 @@
    MFEM_ABORT("Unknown kernel.");
 }
 
-<<<<<<< HEAD
-void MassIntegrator::AssembleDiagonalPA(Vector& diag) const
-=======
 void MassIntegrator::AssembleDiagonalPA(Vector &diag) const
->>>>>>> af2ab488
 {
    PAMassAssembleDiagonal(dim, dofs1D, quad1D, ne, maps->B, pa_data, diag);
 }
@@ -678,19 +656,11 @@
       }
       if (tidz == 0)
       {
-<<<<<<< HEAD
-         MFEM_FOREACH_THREAD(D,y,D1D)
+         MFEM_FOREACH_THREAD(dy,y,D1D)
          {
             MFEM_FOREACH_THREAD(q,x,Q1D)
             {
-               B[q][D] = b(q,D);
-=======
-         MFEM_FOREACH_THREAD(dy,y,D1D)
-         {
-            MFEM_FOREACH_THREAD(q,x,Q1D)
-            {
                B[q][dy] = b(q,dy);
->>>>>>> af2ab488
             }
          }
       }
@@ -723,19 +693,11 @@
       MFEM_SYNC_THREAD;
       if (tidz == 0)
       {
-<<<<<<< HEAD
-         MFEM_FOREACH_THREAD(D,y,D1D)
+         MFEM_FOREACH_THREAD(dy,y,D1D)
          {
             MFEM_FOREACH_THREAD(q,x,Q1D)
             {
-               Bt[D][q] = b(q,D);
-=======
-         MFEM_FOREACH_THREAD(dy,y,D1D)
-         {
-            MFEM_FOREACH_THREAD(q,x,Q1D)
-            {
                Bt[dy][q] = b(q,dy);
->>>>>>> af2ab488
             }
          }
       }
