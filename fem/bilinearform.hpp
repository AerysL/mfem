--- conflicted
+++ resolved
@@ -240,13 +240,8 @@
    /// Returns constant reference to: \f$ M_{ij} \f$
    virtual const double &Elem(int i, int j) const;
 
-<<<<<<< HEAD
    /// Matrix vector multiplication:  \f$ y = M x \f$
-   virtual void Mult(const Vector &x, Vector &y) const { mat->Mult(x, y); }
-=======
-   /// Matrix vector multiplication.
    virtual void Mult(const Vector &x, Vector &y) const;
->>>>>>> 67c195af
 
    /** @brief Matrix vector multiplication with the original uneliminated 
        matrix.  The original matrix is \f$ M + M_e \f$ so we have: 
@@ -359,9 +354,6 @@
    /// Assembles the form i.e. sums over all domain/bdr integrators.
    void Assemble(int skip_zeros = 1);
 
-<<<<<<< HEAD
-   /// Get the finite element space prolongation operator
-=======
    /** @brief Assemble the diagonal of the bilinear form into diag
 
        For adaptively refined meshes, this returns P^T d_e, where d_e is the
@@ -370,8 +362,7 @@
        for an AMR mesh. */
    void AssembleDiagonal(Vector &diag) const;
 
-   /// Get the finite element space prolongation matrix
->>>>>>> 67c195af
+   /// Get the finite element space prolongation operator.
    virtual const Operator *GetProlongation() const
    { return fes->GetConformingProlongation(); }
    /// Get the finite element space restriction operator
@@ -465,22 +456,6 @@
    void FreeElementMatrices()
    { delete element_matrices; element_matrices = NULL; }
 
-<<<<<<< HEAD
-   /// Compute the matrix for element @a i and store it in @a elmat.
-   void ComputeElementMatrix(int i, DenseMatrix &elmat);
-
-   /** @brief Take the element  matrix @a elmat for element @a i and add the 
-       values into the proper global @a vdof locations.  */
-   /** The @a vdofs array is overwritten with the proper locations by this 
-       method. */
-   void AssembleElementMatrix(int i, const DenseMatrix &elmat,
-                              Array<int> &vdofs, int skip_zeros = 1);
-
-   /** @brief Take the boundary element matrix @a elmat for element @a i and  
-       add the values into the proper global @a vdof locations.  */
-   /** The @a vdofs array is overwritten with the proper locations by this 
-       method. */   
-=======
    /// Compute the element matrix of the given element
    /** The element matrix is computed by calling the domain integrators
        or the one stored internally by a prior call of ComputeElementMatrices()
@@ -524,7 +499,7 @@
        are returned in @a vdofs. The flag @a skip_zeros skips the zero elements
        of the matrix, unless they are breaking the symmetry of the system matrix.
    */
->>>>>>> 67c195af
+
    void AssembleBdrElementMatrix(int i, const DenseMatrix &elmat,
                                  Array<int> &vdofs, int skip_zeros = 1);
 
@@ -779,26 +754,6 @@
        MixedBilinearForm becomes an operator on the conforming FE spaces. */
    void ConformingAssemble();
 
-<<<<<<< HEAD
-
-   /// Eliminate essential boundary trial DOFs from the system.
-   /** The array @a bdr_attr_is_ess marks boundary attributes that constitute
-       the essential part of the boundary. */
-   void EliminateTrialDofs(Array<int> &bdr_attr_is_ess,
-                           const Vector &sol, Vector &rhs);
-
-
-   /** @brief Emiminate essential boundary trial DOFs where 
-       @a marked_vdofs is a marker (boolean) array on all vector-dofs
-       where true represents a DOF to eliminate. */
-   void EliminateEssentialBCFromTrialDofs(Array<int> &marked_vdofs,
-                                          const Vector &sol, Vector &rhs);
-
-   /// Eliminate essential boundary test DOFs from the system.
-   /** The array @a bdr_attr_is_ess marks boundary attributes that constitute
-       the essential part of the boundary. */   
-   virtual void EliminateTestDofs(Array<int> &bdr_attr_is_ess);
-=======
    /// Compute the element matrix of the given element
    void ComputeElementMatrix(int i, DenseMatrix &elmat);
 
@@ -852,7 +807,7 @@
                                           const Vector &sol, Vector &rhs);
 
    virtual void EliminateTestDofs(const Array<int> &bdr_attr_is_ess);
->>>>>>> 67c195af
+
 
    /** @brief Delete the internal matrix and resize it to accommodate any changes 
        in the underlying finite element spaces. */
