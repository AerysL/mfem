--- conflicted
+++ resolved
@@ -3010,10 +3010,10 @@
    }
 }
 
-<<<<<<< HEAD
 ConformingProlongationOperator::ConformingProlongationOperator(
-   int lsize, const GroupCommunicator &gc_)
-   : gc(gc_)
+   int lsize, const GroupCommunicator &gc_, bool local_)
+   : gc(gc_),
+     local(local_)
 {
    const Table &group_ldof = gc.GroupLDofTable();
 
@@ -3047,8 +3047,6 @@
    return gc;
 }
 
-=======
->>>>>>> 5abb89c7
 ConformingProlongationOperator::ConformingProlongationOperator(
    const ParFiniteElementSpace &pfes, bool local_)
    : Operator(pfes.GetVSize(), pfes.GetTrueVSize()),
@@ -3160,17 +3158,10 @@
 }
 
 DeviceConformingProlongationOperator::DeviceConformingProlongationOperator(
-<<<<<<< HEAD
-   const GroupCommunicator &gc_, const SparseMatrix *R)
+   const GroupCommunicator &gc_, const SparseMatrix *R, bool local_)
    : ConformingProlongationOperator(R->Width(), gc_),
-     mpi_gpu_aware(Device::GetGPUAwareMPI())
-=======
-   const ParFiniteElementSpace &pfes,
-   bool local_) :
-   ConformingProlongationOperator(pfes),
-   mpi_gpu_aware(Device::GetGPUAwareMPI()),
-   local(local_)
->>>>>>> 5abb89c7
+     mpi_gpu_aware(Device::GetGPUAwareMPI()),
+     local(local_)
 {
    MFEM_ASSERT(R->Finalized(), "");
    const int tdofs = R->Height();
@@ -3234,9 +3225,10 @@
 }
 
 DeviceConformingProlongationOperator::DeviceConformingProlongationOperator(
-   const ParFiniteElementSpace &pfes)
+   const ParFiniteElementSpace &pfes, bool local_)
    : DeviceConformingProlongationOperator(pfes.GroupComm(),
-                                          pfes.GetRestrictionMatrix())
+                                          pfes.GetRestrictionMatrix(),
+                                          local_)
 {
    MFEM_ASSERT(pfes.Conforming(), "internal error");
    MFEM_ASSERT(pfes.GetRestrictionMatrix()->Height() == pfes.GetTrueVSize(), "");
