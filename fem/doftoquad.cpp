--- conflicted
+++ resolved
@@ -297,12 +297,7 @@
    }
 
    //maps->dofToQuad = dofToQuad;
-<<<<<<< HEAD
    kVectorAssign(numQuad*numDofs, dofToQuad.GetData(), maps->dofToQuad);
-=======
-   kernels::vector::Assign(numQuad*numDofs, dofToQuad.GetData(), maps->dofToQuad);
-   //assert(false);
->>>>>>> 9e2455e3
 
    //maps->dofToQuadD = dofToQuadD;
    kernels::vector::Assign(dims*numQuad*numDofs, dofToQuadD.GetData(), maps->dofToQuadD);
