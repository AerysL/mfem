--- conflicted
+++ resolved
@@ -42,13 +42,8 @@
    const QuadratureSpace *qspace;      ///< Not owned
    const IntegrationRule *IntRule;     ///< Not owned
 
-<<<<<<< HEAD
-   mutable QVectorLayout q_layout;     ///< Output Q-vector layout
-   mutable bool use_tensor_products;   ///< Tensor product evaluation mmode
-=======
    mutable bool use_tensor_products;   ///< Tensor product evaluation mode
    mutable Vector d_buffer;            ///< Auxiliary device buffer
->>>>>>> c35e8e6f
 
 public:
    static const int MAX_NQ2D = 100;
@@ -79,23 +74,11 @@
                           const bool use_tensor_products = false);
 
    /** @brief Disable the use of tensor product evaluations, for tensor-product
-<<<<<<< HEAD
-       elements, e.g. quads and hexes. */
-   void DisableTensorProducts() const { use_tensor_products = false; }
-
-   /** @brief Enable the use of tensor product evaluations, for tensor-product
-       elements, e.g. quads and hexes. */
-   void EnableTensorProducts() const { use_tensor_products = true; }
-
-   /** @brief Query the current evaluation mode. */
-   bool UseTensorProducts() const { return use_tensor_products; }
-=======
        elements, e.g. quads and hexes. By default, tensor product evaluations
        are enabled. */
    /** @sa EnableTensorProducts(), UsesTensorProducts(). */
    void DisableTensorProducts(bool disable = true) const
    { use_tensor_products = !disable; }
->>>>>>> c35e8e6f
 
    /** @brief Enable the use of tensor product evaluations, for tensor-product
        elements, e.g. quads and hexes. By default, this option is enabled. */
@@ -113,10 +96,7 @@
 
    /** @brief Set the desired output Q-vector layout. The default value is
        QVectorLayout::byNODES. */
-<<<<<<< HEAD
-=======
    /** @sa GetOutputLayout(). */
->>>>>>> c35e8e6f
    void SetOutputLayout(QVectorLayout layout) const { q_layout = layout; }
 
    /// Interpolate the E-vector @a e_vec to quadrature points.
@@ -145,15 +125,8 @@
    void Values(const Vector &e_vec, Vector &q_val) const;
    void Values(const Vector &e_vec, Vector &q_val) const;
 
-<<<<<<< HEAD
-   /** @brief Interpolate the derivatives of the E-vector @a e_vec at quadrature
-       points. */
-   template <QVectorLayout>
-   void Derivatives(const Vector &e_vec, Vector &q_der) const;
-=======
    /** @brief Interpolate the derivatives (with respect to reference
        coordinates) of the E-vector @a e_vec at quadrature points. */
->>>>>>> c35e8e6f
    void Derivatives(const Vector &e_vec, Vector &q_der) const;
 
    /** @brief Interpolate the derivatives in physical space of the E-vector
@@ -172,36 +145,6 @@
    /// Perform the transpose operation of Mult(). (TODO)
    void MultTranspose(unsigned eval_flags, const Vector &q_val,
                       const Vector &q_der, Vector &e_vec) const;
-<<<<<<< HEAD
-
-   // Compute kernels follow (cannot be private or protected with nvcc)
-   /// Template compute kernel for 2D.
-   template<const int T_VDIM = 0, const int T_ND = 0, const int T_NQ = 0>
-   static void Mult2D(const int NE,
-                      const int vdim,
-                      const QVectorLayout q_layout,
-                      const GeometricFactors *geom,
-                      const DofToQuad &maps,
-                      const Vector &e_vec,
-                      Vector &q_val,
-                      Vector &q_der,
-                      Vector &q_det,
-                      const int eval_flags);
-
-   /// Template compute kernel for 3D.
-   template<const int T_VDIM = 0, const int T_ND = 0, const int T_NQ = 0>
-   static void Mult3D(const int NE,
-                      const int vdim,
-                      const QVectorLayout q_layout,
-                      const GeometricFactors *geom,
-                      const DofToQuad &maps,
-                      const Vector &e_vec,
-                      Vector &q_val,
-                      Vector &q_der,
-                      Vector &q_det,
-                      const int eval_flags);
-=======
->>>>>>> c35e8e6f
 };
 
 }
