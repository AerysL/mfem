--- conflicted
+++ resolved
@@ -739,13 +739,7 @@
       {
          mfem_error("FaceRestriction not yet implemented for this type of "
                     "element.");
-<<<<<<< HEAD
          // TODO Something with GetFaceDofs?
-=======
-         //TODO Something with GetFaceDofs?
-         orientation = 0;          // suppress compiler warning
-         face_id1 = face_id2 = 0;  // suppress compiler warning
->>>>>>> 736fed3b
       }
       if ((type==FaceType::Interior && e2>=0) ||
           (type==FaceType::Boundary && e2<0))
@@ -958,357 +952,6 @@
    });
 }
 
-<<<<<<< HEAD
-#ifdef MFEM_USE_MPI
-
-ParL2FaceRestriction::ParL2FaceRestriction(const ParFiniteElementSpace &fes,
-                                           ElementDofOrdering e_ordering,
-                                           FaceType type,
-                                           L2FaceValues m)
-   : fes(fes),
-     nf(fes.GetNFbyType(type)),
-     vdim(fes.GetVDim()),
-     byvdim(fes.GetOrdering() == Ordering::byVDIM),
-     ndofs(fes.GetNDofs()),
-     dof(nf>0 ?
-         fes.GetTraceElement(0, fes.GetMesh()->GetFaceBaseGeometry(0))->GetDof()
-         : 0),
-     m(m),
-     nfdofs(nf*dof),
-     scatter_indices1(nf*dof),
-     scatter_indices2(m==L2FaceValues::DoubleValued?nf*dof:0),
-     offsets(ndofs+1),
-     gather_indices((m==L2FaceValues::DoubleValued? 2 : 1)*nf*dof)
-{
-   if (nf==0) { return; }
-   // If fespace == L2
-   const FiniteElement *fe = fes.GetFE(0);
-   const TensorBasisElement *tfe = dynamic_cast<const TensorBasisElement*>(fe);
-   MFEM_VERIFY(tfe != NULL &&
-               (tfe->GetBasisType()==BasisType::GaussLobatto ||
-                tfe->GetBasisType()==BasisType::Positive),
-               "Only Gauss-Lobatto and Bernstein basis are supported in "
-               "ParL2FaceRestriction.");
-   MFEM_VERIFY(fes.GetMesh()->Conforming(),
-               "Non-conforming meshes not yet supported with partial assembly.");
-   // Assuming all finite elements are using Gauss-Lobatto.
-   height = (m==L2FaceValues::DoubleValued? 2 : 1)*vdim*nf*dof;
-   width = fes.GetVSize();
-   const bool dof_reorder = (e_ordering == ElementDofOrdering::LEXICOGRAPHIC);
-   if (!dof_reorder)
-   {
-      mfem_error("Non-Tensor L2FaceRestriction not yet implemented.");
-   }
-   if (dof_reorder && nf > 0)
-   {
-      for (int f = 0; f < fes.GetNF(); ++f)
-      {
-         const FiniteElement *fe =
-            fes.GetTraceElement(f, fes.GetMesh()->GetFaceBaseGeometry(f));
-         const TensorBasisElement* el =
-            dynamic_cast<const TensorBasisElement*>(fe);
-         if (el) { continue; }
-         mfem_error("Finite element not suitable for lexicographic ordering");
-      }
-   }
-   const Table& e2dTable = fes.GetElementToDofTable();
-   const int* elementMap = e2dTable.GetJ();
-   Array<int> faceMap1(dof), faceMap2(dof);
-   int e1, e2;
-   int inf1, inf2;
-   int face_id1, face_id2;
-   int orientation;
-   const int dof1d = fes.GetFE(0)->GetOrder()+1;
-   const int elem_dofs = fes.GetFE(0)->GetDof();
-   const int dim = fes.GetMesh()->SpaceDimension();
-   // Computation of scatter indices
-   int f_ind=0;
-   for (int f = 0; f < fes.GetNF(); ++f)
-   {
-      fes.GetMesh()->GetFaceElements(f, &e1, &e2);
-      fes.GetMesh()->GetFaceInfos(f, &inf1, &inf2);
-      if (dof_reorder)
-      {
-         orientation = inf1 % 64;
-         face_id1 = inf1 / 64;
-         GetFaceDofs(dim, face_id1, dof1d, faceMap1); // Only for hex
-         orientation = inf2 % 64;
-         face_id2 = inf2 / 64;
-         GetFaceDofs(dim, face_id2, dof1d, faceMap2); // Only for hex
-      }
-      else
-      {
-         mfem_error("FaceRestriction not yet implemented for this type of "
-                    "element.");
-         // TODO Something with GetFaceDofs?
-      }
-      if (type==FaceType::Interior &&
-          (e2>=0 || (e2<0 && inf2>=0) )) // Interior/shared face
-      {
-         for (int d = 0; d < dof; ++d)
-         {
-            const int face_dof = faceMap1[d];
-            const int did = face_dof;
-            const int gid = elementMap[e1*elem_dofs + did];
-            const int lid = dof*f_ind + d;
-            scatter_indices1[lid] = gid;
-         }
-         if (m==L2FaceValues::DoubleValued)
-         {
-            if (e2>=0) // interior face
-            {
-               for (int d = 0; d < dof; ++d)
-               {
-                  const int pd = PermuteFaceL2(dim, face_id1, face_id2,
-                                               orientation, dof1d, d);
-                  const int face_dof = faceMap2[pd];
-                  const int did = face_dof;
-                  const int gid = elementMap[e2*elem_dofs + did];
-                  const int lid = dof*f_ind + d;
-                  scatter_indices2[lid] = gid;
-               }
-            }
-            else if (inf2>=0) // shared boundary
-            {
-               const int se2 = -1 - e2;
-               Array<int> sharedDofs;
-               fes.GetFaceNbrElementVDofs(se2, sharedDofs);
-               for (int d = 0; d < dof; ++d)
-               {
-                  const int pd = PermuteFaceL2(dim, face_id1, face_id2,
-                                               orientation, dof1d, d);
-                  const int face_dof = faceMap2[pd];
-                  const int did = face_dof;
-                  const int gid = sharedDofs[did];
-                  const int lid = dof*f_ind + d;
-                  // trick to differentiate dof location inter/shared
-                  scatter_indices2[lid] = ndofs+gid;
-               }
-            }
-         }
-         f_ind++;
-      }
-      else if ( type==FaceType::Boundary && e2<0 && inf2<0 ) // true boundary
-      {
-         for (int d = 0; d < dof; ++d)
-         {
-            const int face_dof = faceMap1[d];
-            const int did = face_dof;
-            const int gid = elementMap[e1*elem_dofs + did];
-            const int lid = dof*f_ind + d;
-            scatter_indices1[lid] = gid;
-         }
-         if (m==L2FaceValues::DoubleValued)
-         {
-            for (int d = 0; d < dof; ++d)
-            {
-               const int lid = dof*f_ind + d;
-               scatter_indices2[lid] = -1;
-            }
-         }
-         f_ind++;
-      }
-   }
-   MFEM_VERIFY(f_ind==nf, "Unexpected number of faces.");
-   // Computation of gather_indices
-   for (int i = 0; i <= ndofs; ++i)
-   {
-      offsets[i] = 0;
-   }
-   f_ind = 0;
-   for (int f = 0; f < fes.GetNF(); ++f)
-   {
-      fes.GetMesh()->GetFaceElements(f, &e1, &e2);
-      fes.GetMesh()->GetFaceInfos(f, &inf1, &inf2);
-      if ((type==FaceType::Interior && (e2>=0 || (e2<0 && inf2>=0))) ||
-          (type==FaceType::Boundary && e2<0 && inf2<0) )
-      {
-         orientation = inf1 % 64;
-         face_id1 = inf1 / 64;
-         GetFaceDofs(dim, face_id1, dof1d, faceMap1);
-         orientation = inf2 % 64;
-         face_id2 = inf2 / 64;
-         GetFaceDofs(dim, face_id2, dof1d, faceMap2);
-         for (int d = 0; d < dof; ++d)
-         {
-            const int did = faceMap1[d];
-            const int gid = elementMap[e1*elem_dofs + did];
-            ++offsets[gid + 1];
-         }
-         if (m==L2FaceValues::DoubleValued)
-         {
-            for (int d = 0; d < dof; ++d)
-            {
-               if (type==FaceType::Interior && e2>=0) // interior face
-               {
-                  const int pd = PermuteFaceL2(dim, face_id1, face_id2,
-                                               orientation, dof1d, d);
-                  const int did = faceMap2[pd];
-                  const int gid = elementMap[e2*elem_dofs + did];
-                  ++offsets[gid + 1];
-               }
-            }
-         }
-         f_ind++;
-      }
-   }
-   MFEM_VERIFY(f_ind==nf, "Unexpected number of faces.");
-   for (int i = 1; i <= ndofs; ++i)
-   {
-      offsets[i] += offsets[i - 1];
-   }
-   f_ind = 0;
-   for (int f = 0; f < fes.GetNF(); ++f)
-   {
-      fes.GetMesh()->GetFaceElements(f, &e1, &e2);
-      fes.GetMesh()->GetFaceInfos(f, &inf1, &inf2);
-      if ((type==FaceType::Interior && (e2>=0 || (e2<0 && inf2>=0))) ||
-          (type==FaceType::Boundary && e2<0 && inf2<0) )
-      {
-         orientation = inf1 % 64;
-         face_id1 = inf1 / 64;
-         GetFaceDofs(dim, face_id1, dof1d, faceMap1);
-         orientation = inf2 % 64;
-         face_id2 = inf2 / 64;
-         GetFaceDofs(dim, face_id2, dof1d, faceMap2);
-         for (int d = 0; d < dof; ++d)
-         {
-            const int did = faceMap1[d];
-            const int gid = elementMap[e1*elem_dofs + did];
-            const int lid = dof*f_ind + d;
-            // We don't shift lid to express that it's e1 of f
-            gather_indices[offsets[gid]++] = lid;
-         }
-         if (m==L2FaceValues::DoubleValued)
-         {
-            for (int d = 0; d < dof; ++d)
-            {
-               if (type==FaceType::Interior && e2>=0) // interior face
-               {
-                  const int pd = PermuteFaceL2(dim, face_id1, face_id2,
-                                               orientation, dof1d, d);
-                  const int did = faceMap2[pd];
-                  const int gid = elementMap[e2*elem_dofs + did];
-                  const int lid = dof*f_ind + d;
-                  // We shift lid to express that it's e2 of f
-                  gather_indices[offsets[gid]++] = nfdofs + lid;
-               }
-            }
-         }
-         f_ind++;
-      }
-   }
-   MFEM_VERIFY(f_ind==nf, "Unexpected number of faces.");
-   for (int i = ndofs; i > 0; --i)
-   {
-      offsets[i] = offsets[i - 1];
-   }
-   offsets[0] = 0;
-}
-
-void ParL2FaceRestriction::Mult(const Vector& x, Vector& y) const
-{
-   ParGridFunction x_gf;
-   x_gf.MakeRef(const_cast<ParFiniteElementSpace*>(&fes),
-                const_cast<Vector&>(x), 0);
-   x_gf.ExchangeFaceNbrData();
-
-   // Assumes all elements have the same number of dofs
-   const int nd = dof;
-   const int vd = vdim;
-   const bool t = byvdim;
-   const int threshold = ndofs;
-
-   if (m==L2FaceValues::DoubleValued)
-   {
-      auto d_indices1 = scatter_indices1.Read();
-      auto d_indices2 = scatter_indices2.Read();
-      auto d_x = Reshape(x.Read(), t?vd:ndofs, t?ndofs:vd);
-      auto d_x_shared = Reshape(x_gf.FaceNbrData().Read(),
-                                t?vd:ndofs, t?ndofs:vd);
-      auto d_y = Reshape(y.Write(), nd, vd, 2, nf);
-      MFEM_FORALL(i, nfdofs,
-      {
-         const int dof = i % nd;
-         const int face = i / nd;
-         const int idx1 = d_indices1[i];
-         for (int c = 0; c < vd; ++c)
-         {
-            d_y(dof, c, 0, face) = d_x(t?c:idx1, t?idx1:c);
-         }
-         const int idx2 = d_indices2[i];
-         for (int c = 0; c < vd; ++c)
-         {
-            if (idx2>-1 && idx2<threshold) // interior face
-            {
-               d_y(dof, c, 1, face) = d_x(t?c:idx2, t?idx2:c);
-            }
-            else if (idx2>=threshold) // shared boundary
-            {
-               d_y(dof, c, 1, face) = d_x_shared(t?c:(idx2-threshold),
-                                                 t?(idx2-threshold):c);
-            }
-            else // true boundary
-            {
-               d_y(dof, c, 1, face) = 0.0;
-            }
-         }
-      });
-   }
-   else
-   {
-      auto d_indices1 = scatter_indices1.Read();
-      auto d_x = Reshape(x.Read(), t?vd:ndofs, t?ndofs:vd);
-      auto d_y = Reshape(y.Write(), nd, vd, nf);
-      MFEM_FORALL(i, nfdofs,
-      {
-         const int dof = i % nd;
-         const int face = i / nd;
-         const int idx1 = d_indices1[i];
-         for (int c = 0; c < vd; ++c)
-         {
-            d_y(dof, c, face) = d_x(t?c:idx1, t?idx1:c);
-         }
-      });
-   }
-}
-
-void ParL2FaceRestriction::MultTranspose(const Vector& x, Vector& y) const
-{
-   // Assumes all elements have the same number of dofs
-   const int nd = dof;
-   const int vd = vdim;
-   const bool t = byvdim;
-   const int dofs = nfdofs;
-   auto d_offsets = offsets.Read();
-   auto d_indices = gather_indices.Read();
-   auto d_x = Reshape(x.Read(), nd, vd, 2, nf);
-   auto d_y = Reshape(y.Write(), t?vd:ndofs, t?ndofs:vd);
-   MFEM_FORALL(i, ndofs,
-   {
-      const int offset = d_offsets[i];
-      const int nextOffset = d_offsets[i + 1];
-      for (int c = 0; c < vd; ++c)
-      {
-         double dofValue = 0;
-         for (int j = offset; j < nextOffset; ++j)
-         {
-            int idx_j = d_indices[j];
-            bool isE1 = idx_j < dofs;
-            idx_j = isE1 ? idx_j : idx_j - dofs;
-            dofValue +=  isE1 ?
-            d_x(idx_j % nd, c, 0, idx_j / nd)
-            :d_x(idx_j % nd, c, 1, idx_j / nd);
-         }
-         d_y(t?c:i,t?i:c) += dofValue;
-      }
-   });
-}
-
-#endif // MFEM_USE_MPI
-
-=======
->>>>>>> 736fed3b
 int ToLexOrdering(const int dim, const int face_id, const int size1d,
                   const int index)
 {
