--- conflicted
+++ resolved
@@ -44,12 +44,8 @@
    Array<Array<int>*>              bfnfi_marker; // not owned
 
    mutable SparseMatrix *Grad, *cGrad; // owned
-<<<<<<< HEAD
-   mutable OperatorHandle hGrad;
-=======
    /// Gradient of the NonlinearFormExtension. The extension owns it.
    mutable OperatorHandle hGrad; // not owned.
->>>>>>> 5b627c44
 
    /// A list of all essential true dofs
    Array<int> ess_tdof_list;
@@ -170,19 +166,8 @@
    /// Setup the NonlinearForm.
    virtual void Setup();
 
-<<<<<<< HEAD
-   /** @brief Assemble the diagonal of the gradient into diag
-
-       For adaptively refined meshes, this returns P^T d_e, where d_e is the
-       locally assembled diagonal on each element and P^T is the transpose of
-       the conforming prolongation. In general this is not the correct diagonal
-       for an AMR mesh. */
-   void AssembleGradientDiagonal(Vector &diag) const;
-
-=======
    /// Setup the gradient of the NonlinearForm.
    virtual void SetupGradient();
->>>>>>> 5b627c44
 
    /// Get the finite element space prolongation matrix
    virtual const Operator *GetProlongation() const { return P; }
