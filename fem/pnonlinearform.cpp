// Copyright (c) 2010-2020, Lawrence Livermore National Security, LLC. Produced
// at the Lawrence Livermore National Laboratory. All Rights reserved. See files
// LICENSE and NOTICE for details. LLNL-CODE-806117.
//
// This file is part of the MFEM library. For more information and source code
// availability visit https://mfem.org.
//
// MFEM is free software; you can redistribute it and/or modify it under the
// terms of the BSD-3 license. We welcome feedback and contributions, see file
// CONTRIBUTING.md for details.

#include "../config/config.hpp"

#ifdef MFEM_USE_MPI

#include "fem.hpp"
#include "../general/forall.hpp"

namespace mfem
{

ParNonlinearForm::ParNonlinearForm(ParFiniteElementSpace *pf)
   : NonlinearForm(pf), pGrad(Operator::Hypre_ParCSR)
{
   X.MakeRef(pf, NULL);
   Y.MakeRef(pf, NULL);
   MFEM_VERIFY(!Serial(), "internal MFEM error");
}

double ParNonlinearForm::GetParGridFunctionEnergy(const Vector &x) const
{
   double loc_energy, glob_energy;

   loc_energy = GetGridFunctionEnergy(x);

   if (fnfi.Size())
   {
      MFEM_ABORT("TODO: add energy contribution from shared faces");
   }

   MPI_Allreduce(&loc_energy, &glob_energy, 1, MPI_DOUBLE, MPI_SUM,
                 ParFESpace()->GetComm());

   return glob_energy;
}

void ParNonlinearForm::Mult(const Vector &x, Vector &y) const
{
   NonlinearForm::Mult(x, y); // x --(P)--> aux1 --(A_local)--> aux2

   if (fnfi.Size())
   {
<<<<<<< HEAD
      MFEM_VERIFY(!NonlinearForm::ext,"");
=======
      MFEM_VERIFY(!NonlinearForm::ext, "Not implemented (extensions + faces");
>>>>>>> 5b627c44
      // Terms over shared interior faces in parallel.
      ParFiniteElementSpace *pfes = ParFESpace();
      ParMesh *pmesh = pfes->GetParMesh();
      FaceElementTransformations *tr;
      const FiniteElement *fe1, *fe2;
      Array<int> vdofs1, vdofs2;
      Vector el_x, el_y;

      aux1.HostReadWrite();
      X.MakeRef(aux1, 0); // aux1 contains P.x
      X.ExchangeFaceNbrData();
      const int n_shared_faces = pmesh->GetNSharedFaces();
      for (int i = 0; i < n_shared_faces; i++)
      {
         tr = pmesh->GetSharedFaceTransformations(i, true);
         int Elem2NbrNo = tr->Elem2No - pmesh->GetNE();

         fe1 = pfes->GetFE(tr->Elem1No);
         fe2 = pfes->GetFaceNbrFE(Elem2NbrNo);

         pfes->GetElementVDofs(tr->Elem1No, vdofs1);
         pfes->GetFaceNbrElementVDofs(Elem2NbrNo, vdofs2);

         el_x.SetSize(vdofs1.Size() + vdofs2.Size());
         X.GetSubVector(vdofs1, el_x.GetData());
         X.FaceNbrData().GetSubVector(vdofs2, el_x.GetData() + vdofs1.Size());

         for (int k = 0; k < fnfi.Size(); k++)
         {
            fnfi[k]->AssembleFaceVector(*fe1, *fe2, *tr, el_x, el_y);
            aux2.AddElementVector(vdofs1, el_y.GetData());
         }
      }
   }

   P->MultTranspose(aux2, y);

   const int N = ess_tdof_list.Size();
   const auto idx = ess_tdof_list.Read();
   auto Y = y.ReadWrite();
   MFEM_FORALL(i, N, Y[idx[i]] = 0.0; );
}

const SparseMatrix &ParNonlinearForm::GetLocalGradient(const Vector &x) const
{
   if (NonlinearForm::ext) { MFEM_ABORT("Not yet implemented!"); }

   NonlinearForm::GetGradient(x); // (re)assemble Grad, no b.c.

   return *Grad;
}

Operator &ParNonlinearForm::GetGradient(const Vector &x) const
{
   ParFiniteElementSpace *pfes = ParFESpace();

   Operator &grad = NonlinearForm::GetGradient(x); // (re)assemble Grad, no b.c.

   pGrad.Clear();

   OperatorHandle dA(pGrad.Type()), Ph(pGrad.Type());

   if (fnfi.Size() == 0)
   {
      if (NonlinearForm::ext) { dA.Reset(&grad, false); }
      else
      {
         dA.MakeSquareBlockDiag(pfes->GetComm(), pfes->GlobalVSize(),
                                pfes->GetDofOffsets(), Grad);
      }
   }
   else
   {
      MFEM_ABORT("TODO: assemble contributions from shared face terms");
   }

   // RAP the local gradient dA.
   // TODO use pfes->GetProlongationMatrix(); but there is a const issue.
   Ph.ConvertFrom(pfes->Dof_TrueDof_Matrix());
   pGrad.MakePtAP(dA, Ph);

   // Impose b.c. on pGrad
   OperatorHandle pGrad_e;
   pGrad_e.EliminateRowsCols(pGrad, ess_tdof_list);

   return *pGrad.Ptr();
}

void ParNonlinearForm::Update()
{
   Y.MakeRef(ParFESpace(), NULL);
   X.MakeRef(ParFESpace(), NULL);
   pGrad.Clear();
   NonlinearForm::Update();
}


ParBlockNonlinearForm::ParBlockNonlinearForm(Array<ParFiniteElementSpace *> &pf)
   : BlockNonlinearForm()
{
   pBlockGrad = NULL;
   SetParSpaces(pf);
}

void ParBlockNonlinearForm::SetParSpaces(Array<ParFiniteElementSpace *> &pf)
{
   delete pBlockGrad;
   pBlockGrad = NULL;

   for (int s1=0; s1<fes.Size(); ++s1)
   {
      for (int s2=0; s2<fes.Size(); ++s2)
      {
         delete phBlockGrad(s1,s2);
      }
   }

   Array<FiniteElementSpace *> serialSpaces(pf.Size());

   for (int s=0; s<pf.Size(); s++)
   {
      serialSpaces[s] = (FiniteElementSpace *) pf[s];
   }

   SetSpaces(serialSpaces);

   phBlockGrad.SetSize(fes.Size(), fes.Size());

   for (int s1=0; s1<fes.Size(); ++s1)
   {
      for (int s2=0; s2<fes.Size(); ++s2)
      {
         phBlockGrad(s1,s2) = new OperatorHandle(Operator::Hypre_ParCSR);
      }
   }
}

ParFiniteElementSpace * ParBlockNonlinearForm::ParFESpace(int k)
{
   return (ParFiniteElementSpace *)fes[k];
}

const ParFiniteElementSpace *ParBlockNonlinearForm::ParFESpace(int k) const
{
   return (const ParFiniteElementSpace *)fes[k];
}

// Here, rhs is a true dof vector
void ParBlockNonlinearForm::SetEssentialBC(const
                                           Array<Array<int> *>&bdr_attr_is_ess,
                                           Array<Vector *> &rhs)
{
   Array<Vector *> nullarray(fes.Size());
   nullarray = NULL;

   BlockNonlinearForm::SetEssentialBC(bdr_attr_is_ess, nullarray);

   for (int s = 0; s < fes.Size(); ++s)
   {
      if (rhs[s])
      {
         rhs[s]->SetSubVector(*ess_tdofs[s], 0.0);
      }
   }
}

double ParBlockNonlinearForm::GetEnergy(const Vector &x) const
{
   xs_true.Update(x.GetData(), block_trueOffsets);
   xs.Update(block_offsets);

   for (int s = 0; s < fes.Size(); ++s)
   {
      fes[s]->GetProlongationMatrix()->Mult(xs_true.GetBlock(s), xs.GetBlock(s));
   }

   double enloc = BlockNonlinearForm::GetEnergyBlocked(xs);
   double englo = 0.0;

   MPI_Allreduce(&enloc, &englo, 1, MPI_DOUBLE, MPI_SUM,
                 ParFESpace(0)->GetComm());

   return englo;
}

void ParBlockNonlinearForm::Mult(const Vector &x, Vector &y) const
{
   xs_true.Update(x.GetData(), block_trueOffsets);
   ys_true.Update(y.GetData(), block_trueOffsets);
   xs.Update(block_offsets);
   ys.Update(block_offsets);

   for (int s=0; s<fes.Size(); ++s)
   {
      fes[s]->GetProlongationMatrix()->Mult(
         xs_true.GetBlock(s), xs.GetBlock(s));
   }

   BlockNonlinearForm::MultBlocked(xs, ys);

   if (fnfi.Size() > 0)
   {
      MFEM_ABORT("TODO: assemble contributions from shared face terms");
   }

   for (int s=0; s<fes.Size(); ++s)
   {
      fes[s]->GetProlongationMatrix()->MultTranspose(
         ys.GetBlock(s), ys_true.GetBlock(s));

      ys_true.GetBlock(s).SetSubVector(*ess_tdofs[s], 0.0);
   }
}

/// Return the local gradient matrix for the given true-dof vector x
const BlockOperator & ParBlockNonlinearForm::GetLocalGradient(
   const Vector &x) const
{
   xs_true.Update(x.GetData(), block_trueOffsets);
   xs.Update(block_offsets);

   for (int s=0; s<fes.Size(); ++s)
   {
      fes[s]->GetProlongationMatrix()->Mult(
         xs_true.GetBlock(s), xs.GetBlock(s));
   }

   BlockNonlinearForm::ComputeGradientBlocked(xs); // (re)assemble Grad with b.c.

   delete BlockGrad;
   BlockGrad = new BlockOperator(block_offsets);

   for (int i = 0; i < fes.Size(); ++i)
   {
      for (int j = 0; j < fes.Size(); ++j)
      {
         BlockGrad->SetBlock(i, j, Grads(i, j));
      }
   }
   return *BlockGrad;
}

// Set the operator type id for the parallel gradient matrix/operator.
void ParBlockNonlinearForm::SetGradientType(Operator::Type tid)
{
   for (int s1=0; s1<fes.Size(); ++s1)
   {
      for (int s2=0; s2<fes.Size(); ++s2)
      {
         phBlockGrad(s1,s2)->SetType(tid);
      }
   }
}

BlockOperator & ParBlockNonlinearForm::GetGradient(const Vector &x) const
{
   if (pBlockGrad == NULL)
   {
      pBlockGrad = new BlockOperator(block_trueOffsets);
   }

   Array<const ParFiniteElementSpace *> pfes(fes.Size());

   for (int s1=0; s1<fes.Size(); ++s1)
   {
      pfes[s1] = ParFESpace(s1);

      for (int s2=0; s2<fes.Size(); ++s2)
      {
         phBlockGrad(s1,s2)->Clear();
      }
   }

   GetLocalGradient(x); // gradients are stored in 'Grads'

   if (fnfi.Size() > 0)
   {
      MFEM_ABORT("TODO: assemble contributions from shared face terms");
   }

   for (int s1=0; s1<fes.Size(); ++s1)
   {
      for (int s2=0; s2<fes.Size(); ++s2)
      {
         OperatorHandle dA(phBlockGrad(s1,s2)->Type()),
                        Ph(phBlockGrad(s1,s2)->Type()),
                        Rh(phBlockGrad(s1,s2)->Type());

         if (s1 == s2)
         {
            dA.MakeSquareBlockDiag(pfes[s1]->GetComm(), pfes[s1]->GlobalVSize(),
                                   pfes[s1]->GetDofOffsets(), Grads(s1,s1));
            Ph.ConvertFrom(pfes[s1]->Dof_TrueDof_Matrix());
            phBlockGrad(s1,s1)->MakePtAP(dA, Ph);

            OperatorHandle Ae;
            Ae.EliminateRowsCols(*phBlockGrad(s1,s1), *ess_tdofs[s1]);
         }
         else
         {
            dA.MakeRectangularBlockDiag(pfes[s1]->GetComm(),
                                        pfes[s1]->GlobalVSize(),
                                        pfes[s2]->GlobalVSize(),
                                        pfes[s1]->GetDofOffsets(),
                                        pfes[s2]->GetDofOffsets(),
                                        Grads(s1,s2));
            Rh.ConvertFrom(pfes[s1]->Dof_TrueDof_Matrix());
            Ph.ConvertFrom(pfes[s2]->Dof_TrueDof_Matrix());

            phBlockGrad(s1,s2)->MakeRAP(Rh, dA, Ph);

            phBlockGrad(s1,s2)->EliminateRows(*ess_tdofs[s1]);
            phBlockGrad(s1,s2)->EliminateCols(*ess_tdofs[s2]);
         }

         pBlockGrad->SetBlock(s1, s2, phBlockGrad(s1,s2)->Ptr());
      }
   }

   return *pBlockGrad;
}

ParBlockNonlinearForm::~ParBlockNonlinearForm()
{
   delete pBlockGrad;
   for (int s1=0; s1<fes.Size(); ++s1)
   {
      for (int s2=0; s2<fes.Size(); ++s2)
      {
         delete phBlockGrad(s1,s2);
      }
   }
}

}

#endif<|MERGE_RESOLUTION|>--- conflicted
+++ resolved
@@ -50,11 +50,7 @@
 
    if (fnfi.Size())
    {
-<<<<<<< HEAD
-      MFEM_VERIFY(!NonlinearForm::ext,"");
-=======
       MFEM_VERIFY(!NonlinearForm::ext, "Not implemented (extensions + faces");
->>>>>>> 5b627c44
       // Terms over shared interior faces in parallel.
       ParFiniteElementSpace *pfes = ParFESpace();
       ParMesh *pmesh = pfes->GetParMesh();
