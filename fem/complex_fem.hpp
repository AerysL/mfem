// Copyright (c) 2010-2020, Lawrence Livermore National Security, LLC. Produced
// at the Lawrence Livermore National Laboratory. All Rights reserved. See files
// LICENSE and NOTICE for details. LLNL-CODE-806117.
//
// This file is part of the MFEM library. For more information and source code
// availability visit https://mfem.org.
//
// MFEM is free software; you can redistribute it and/or modify it under the
// terms of the BSD-3 license. We welcome feedback and contributions, see file
// CONTRIBUTING.md for details.

#ifndef MFEM_COMPLEX_FEM
#define MFEM_COMPLEX_FEM

#include "../linalg/complex_operator.hpp"
#include "gridfunc.hpp"
#include "linearform.hpp"
#include "bilinearform.hpp"
#ifdef MFEM_USE_MPI
#include "pgridfunc.hpp"
#include "plinearform.hpp"
#include "pbilinearform.hpp"
#endif
#include <complex>

namespace mfem
{

/// Class for complex-valued grid function - real + imaginary part Vector with
/// associated FE space.
class ComplexGridFunction : public Vector
{
private:
   GridFunction * gfr;
   GridFunction * gfi;

protected:
   void Destroy() { delete gfr; delete gfi; }

public:
   /** @brief Construct a ComplexGridFunction associated with the
       FiniteElementSpace @a *f. */
   ComplexGridFunction(FiniteElementSpace *f);

   void Update();

   /// Assign constant values to the ComplexGridFunction data.
   ComplexGridFunction &operator=(const std::complex<double> & value)
   { *gfr = value.real(); *gfi = value.imag(); return *this; }

   virtual void ProjectCoefficient(Coefficient &real_coeff,
                                   Coefficient &imag_coeff);
   virtual void ProjectCoefficient(VectorCoefficient &real_vcoeff,
                                   VectorCoefficient &imag_vcoeff);

   virtual void ProjectBdrCoefficient(Coefficient &real_coeff,
                                      Coefficient &imag_coeff,
                                      Array<int> &attr);
   virtual void ProjectBdrCoefficientNormal(VectorCoefficient &real_coeff,
                                            VectorCoefficient &imag_coeff,
                                            Array<int> &attr);
   virtual void ProjectBdrCoefficientTangent(VectorCoefficient &real_coeff,
                                             VectorCoefficient &imag_coeff,
                                             Array<int> &attr);

   FiniteElementSpace *FESpace() { return gfr->FESpace(); }
   const FiniteElementSpace *FESpace() const { return gfr->FESpace(); }

   GridFunction & real() { return *gfr; }
   GridFunction & imag() { return *gfi; }
   const GridFunction & real() const { return *gfr; }
   const GridFunction & imag() const { return *gfi; }

<<<<<<< HEAD
   /// Update the memory location of the real and imaginary GridFunction @a gfr and @a gfi
   /// to match the ComplexGridFunction.
   void Sync() { gfr->SyncMemory(*this); gfi->SyncMemory(*this); }

   /// Update the alias memory location of the real and imaginary GridFunction @a gfr and @a gfi
   /// to match the ComplexGridFunction.
=======
   /// Update the memory location of the real and imaginary GridFunction @a gfr
   /// and @a gfi to match the ComplexGridFunction.
   void Sync() { gfr->SyncMemory(*this); gfi->SyncMemory(*this); }

   /// Update the alias memory location of the real and imaginary GridFunction
   /// @a gfr and @a gfi to match the ComplexGridFunction.
>>>>>>> 4645f97f
   void SyncAlias() { gfr->SyncAliasMemory(*this); gfi->SyncAliasMemory(*this); }

   /// Destroys the grid function.
   virtual ~ComplexGridFunction() { Destroy(); }

};

/** Class for a complex-valued linear form

    The @a convention argument in the class's constructor is documented in the
    mfem::ComplexOperator class found in linalg/complex_operator.hpp.

    When supplying integrators to the ComplexLinearForm either the real or
    imaginary integrator can be NULL. This indicates that the corresponding
    portion of the complex-valued field is equal to zero.
 */
class ComplexLinearForm : public Vector
{
private:
   ComplexOperator::Convention conv;

protected:
   LinearForm * lfr;
   LinearForm * lfi;

public:
   ComplexLinearForm(FiniteElementSpace *fes,
                     ComplexOperator::Convention
                     convention = ComplexOperator::HERMITIAN);

   /** @brief Create a ComplexLinearForm on the FiniteElementSpace @a fes, using
       the same integrators as the LinearForms @a lf_r (real) and @a lf_i (imag).

       The pointer @a fes is not owned by the newly constructed object.

       The integrators are copied as pointers and they are not owned by the
       newly constructed ComplexLinearForm. */
   ComplexLinearForm(FiniteElementSpace *fes, LinearForm *lf_r, LinearForm *lf_i,
                     ComplexOperator::Convention
                     convention = ComplexOperator::HERMITIAN);

   virtual ~ComplexLinearForm();

   ComplexOperator::Convention GetConvention() const { return conv; }
   void SetConvention(const ComplexOperator::Convention &
                      convention) { conv = convention; }

   /// Adds new Domain Integrator.
   void AddDomainIntegrator(LinearFormIntegrator *lfi_real,
                            LinearFormIntegrator *lfi_imag);

   /// Adds new Boundary Integrator.
   void AddBoundaryIntegrator(LinearFormIntegrator *lfi_real,
                              LinearFormIntegrator *lfi_imag);

   /** @brief Add new Boundary Integrator, restricted to the given boundary
       attributes.

       Assumes ownership of @a lfi_real and @a lfi_imag.

       The array @a bdr_attr_marker is stored internally as a pointer to the
       given Array<int> object. */
   void AddBoundaryIntegrator(LinearFormIntegrator *lfi_real,
                              LinearFormIntegrator *lfi_imag,
                              Array<int> &bdr_attr_marker);

   /// Adds new Boundary Face Integrator. Assumes ownership of @a lfi.
   void AddBdrFaceIntegrator(LinearFormIntegrator *lfi_real,
                             LinearFormIntegrator *lfi_imag);

   /** @brief Add new Boundary Face Integrator, restricted to the given boundary
       attributes.

       Assumes ownership of @a lfi_real and @a lfi_imag.

       The array @a bdr_attr_marker is stored internally as a pointer to the
       given Array<int> object. */
   void AddBdrFaceIntegrator(LinearFormIntegrator *lfi_real,
                             LinearFormIntegrator *lfi_imag,
                             Array<int> &bdr_attr_marker);

   FiniteElementSpace *FESpace() const { return lfr->FESpace(); }

   LinearForm & real() { return *lfr; }
   LinearForm & imag() { return *lfi; }
   const LinearForm & real() const { return *lfr; }
   const LinearForm & imag() const { return *lfi; }

<<<<<<< HEAD
   /// Update the memory location of the real and imaginary LinearForm @a lfr and @a lfi
   /// to match the ComplexLinearForm.
   void Sync() { lfr->SyncMemory(*this); lfi->SyncMemory(*this); }

   /// Update the alias memory location of the real and imaginary LinearForm @a lfr and @a lfi
   /// to match the ComplexLinearForm.
=======
   /// Update the memory location of the real and imaginary LinearForm @a lfr
   /// and @a lfi to match the ComplexLinearForm.
   void Sync() { lfr->SyncMemory(*this); lfi->SyncMemory(*this); }

   /// Update the alias memory location of the real and imaginary LinearForm @a
   /// lfr and @a lfi to match the ComplexLinearForm.
>>>>>>> 4645f97f
   void SyncAlias() { lfr->SyncAliasMemory(*this); lfi->SyncAliasMemory(*this); }

   void Update();
   void Update(FiniteElementSpace *f);

   /// Assembles the linear form i.e. sums over all domain/bdr integrators.
   void Assemble();

   std::complex<double> operator()(const ComplexGridFunction &gf) const;
};


/** Class for sesquilinear form

    A sesquilinear form is a generalization of a bilinear form to complex-valued
    fields. Sesquilinear forms are linear in the second argument but the first
    argument involves a complex conjugate in the sense that:

                a(alpha u, beta v) = conj(alpha) beta a(u, v)

    The @a convention argument in the class's constructor is documented in the
    mfem::ComplexOperator class found in linalg/complex_operator.hpp.

    When supplying integrators to the SesquilinearForm either the real or
    imaginary integrator can be NULL. This indicates that the corresponding
    portion of the complex-valued material coefficient is equal to zero.
*/
class SesquilinearForm
{
private:
   ComplexOperator::Convention conv;

   /** This data member allows one to specify what should be done to the
       diagonal matrix entries and corresponding RHS values upon elimination of
       the constrained DoFs. */
   mfem::Matrix::DiagonalPolicy diag_policy = mfem::Matrix::DIAG_ONE;

   BilinearForm *blfr;
   BilinearForm *blfi;

   /* These methods check if the real/imag parts of the sesquilinear form are
      not empty */
   bool RealInteg();
   bool ImagInteg();

public:
   SesquilinearForm(FiniteElementSpace *fes,
                    ComplexOperator::Convention
                    convention = ComplexOperator::HERMITIAN);
   /** @brief Create a SesquilinearForm on the FiniteElementSpace @a fes, using
       the same integrators as the BilinearForms @a bfr and @a bfi .

       The pointer @a fes is not owned by the newly constructed object.

       The integrators are copied as pointers and they are not owned by the
       newly constructed SesquilinearForm. */
   SesquilinearForm(FiniteElementSpace *fes, BilinearForm *bfr, BilinearForm *bfi,
                    ComplexOperator::Convention
                    convention = ComplexOperator::HERMITIAN);

   ComplexOperator::Convention GetConvention() const { return conv; }
   void SetConvention(const ComplexOperator::Convention &
                      convention) { conv = convention; }

   /// Set the desired assembly level.
   /** Valid choices are:

       - AssemblyLevel::LEGACYFULL (default)
       - AssemblyLevel::FULL
       - AssemblyLevel::PARTIAL
       - AssemblyLevel::ELEMENT
       - AssemblyLevel::NONE

       This method must be called before assembly. */
   void SetAssemblyLevel(AssemblyLevel assembly_level)
   {
      blfr->SetAssemblyLevel(assembly_level);
      blfi->SetAssemblyLevel(assembly_level);
   }

   BilinearForm & real() { return *blfr; }
   BilinearForm & imag() { return *blfi; }
   const BilinearForm & real() const { return *blfr; }
   const BilinearForm & imag() const { return *blfi; }

   /// Adds new Domain Integrator.
   void AddDomainIntegrator(BilinearFormIntegrator *bfi_real,
                            BilinearFormIntegrator *bfi_imag);

   /// Adds new Boundary Integrator.
   void AddBoundaryIntegrator(BilinearFormIntegrator *bfi_real,
                              BilinearFormIntegrator *bfi_imag);

   /// Adds new Boundary Integrator, restricted to specific boundary attributes.
   void AddBoundaryIntegrator(BilinearFormIntegrator *bfi_real,
                              BilinearFormIntegrator *bfi_imag,
                              Array<int> &bdr_marker);

   /// Adds new interior Face Integrator. Assumes ownership of @a bfi.
   void AddInteriorFaceIntegrator(BilinearFormIntegrator *bfi_real,
                                  BilinearFormIntegrator *bfi_imag);

   /// Adds new boundary Face Integrator. Assumes ownership of @a bfi.
   void AddBdrFaceIntegrator(BilinearFormIntegrator *bfi_real,
                             BilinearFormIntegrator *bfi_imag);

   /** @brief Adds new boundary Face Integrator, restricted to specific boundary
       attributes.

       Assumes ownership of @a bfi.

       The array @a bdr_marker is stored internally as a pointer to the given
       Array<int> object. */
   void AddBdrFaceIntegrator(BilinearFormIntegrator *bfi_real,
                             BilinearFormIntegrator *bfi_imag,
                             Array<int> &bdr_marker);

   /// Assemble the local matrix
   void Assemble(int skip_zeros = 1);

   /// Finalizes the matrix initialization.
   void Finalize(int skip_zeros = 1);

   /// Returns the matrix assembled on the true dofs, i.e. P^t A P.
   /** The returned matrix has to be deleted by the caller. */
   ComplexSparseMatrix *AssembleComplexSparseMatrix();

   /// Return the parallel FE space associated with the ParBilinearForm.
   FiniteElementSpace *FESpace() const { return blfr->FESpace(); }

   void FormLinearSystem(const Array<int> &ess_tdof_list, Vector &x, Vector &b,
                         OperatorHandle &A, Vector &X, Vector &B,
                         int copy_interior = 0);

   void FormSystemMatrix(const Array<int> &ess_tdof_list,
                         OperatorHandle &A);

   /** Call this method after solving a linear system constructed using the
       FormLinearSystem method to recover the solution as a ParGridFunction-size
       vector in x. Use the same arguments as in the FormLinearSystem call. */
   virtual void RecoverFEMSolution(const Vector &X, const Vector &b, Vector &x);

   virtual void Update(FiniteElementSpace *nfes = NULL);

   /// Sets diagonal policy used upon construction of the linear system
   void SetDiagonalPolicy(mfem::Matrix::DiagonalPolicy dpolicy);

   /// Returns the diagonal policy of the sesquilinear form
   Matrix::DiagonalPolicy GetDiagonalPolicy() const {return diag_policy;}

   virtual ~SesquilinearForm();
};

#ifdef MFEM_USE_MPI

/// Class for parallel complex-valued grid function - real + imaginary part
/// Vector with associated parallel FE space.
class ParComplexGridFunction : public Vector
{
private:

   ParGridFunction * pgfr;
   ParGridFunction * pgfi;

protected:
   void Destroy() { delete pgfr; delete pgfi; }

public:

   /** @brief Construct a ParComplexGridFunction associated with the
       ParFiniteElementSpace @a *pf. */
   ParComplexGridFunction(ParFiniteElementSpace *pf);

   void Update();

   /// Assign constant values to the ParComplexGridFunction data.
   ParComplexGridFunction &operator=(const std::complex<double> & value)
   { *pgfr = value.real(); *pgfi = value.imag(); return *this; }

   virtual void ProjectCoefficient(Coefficient &real_coeff,
                                   Coefficient &imag_coeff);
   virtual void ProjectCoefficient(VectorCoefficient &real_vcoeff,
                                   VectorCoefficient &imag_vcoeff);

   virtual void ProjectBdrCoefficient(Coefficient &real_coeff,
                                      Coefficient &imag_coeff,
                                      Array<int> &attr);
   virtual void ProjectBdrCoefficientNormal(VectorCoefficient &real_coeff,
                                            VectorCoefficient &imag_coeff,
                                            Array<int> &attr);
   virtual void ProjectBdrCoefficientTangent(VectorCoefficient &real_coeff,
                                             VectorCoefficient &imag_coeff,
                                             Array<int> &attr);

   void Distribute(const Vector *tv);
   void Distribute(const Vector &tv) { Distribute(&tv); }

   /// Returns the vector restricted to the true dofs.
   void ParallelProject(Vector &tv) const;

   FiniteElementSpace *FESpace() { return pgfr->FESpace(); }
   const FiniteElementSpace *FESpace() const { return pgfr->FESpace(); }

   ParFiniteElementSpace *ParFESpace() { return pgfr->ParFESpace(); }
   const ParFiniteElementSpace *ParFESpace() const { return pgfr->ParFESpace(); }

   ParGridFunction & real() { return *pgfr; }
   ParGridFunction & imag() { return *pgfi; }
   const ParGridFunction & real() const { return *pgfr; }
   const ParGridFunction & imag() const { return *pgfi; }

<<<<<<< HEAD
   /// Update the memory location of the real and imaginary ParGridFunction @a pgfr and @a pgfi
   /// to match the ParComplexGridFunction.
   void Sync() { pgfr->SyncMemory(*this); pgfi->SyncMemory(*this); }

   /// Update the alias memory location of the real and imaginary ParGridFunction @a pgfr and @a pgfi
   /// to match the ParComplexGridFunction.
=======
   /// Update the memory location of the real and imaginary ParGridFunction @a
   /// pgfr and @a pgfi to match the ParComplexGridFunction.
   void Sync() { pgfr->SyncMemory(*this); pgfi->SyncMemory(*this); }

   /// Update the alias memory location of the real and imaginary
   /// ParGridFunction @a pgfr and @a pgfi to match the ParComplexGridFunction.
>>>>>>> 4645f97f
   void SyncAlias() { pgfr->SyncAliasMemory(*this); pgfi->SyncAliasMemory(*this); }


   virtual double ComputeL2Error(Coefficient &exsolr, Coefficient &exsoli,
                                 const IntegrationRule *irs[] = NULL) const
   {
      double err_r = pgfr->ComputeL2Error(exsolr, irs);
      double err_i = pgfi->ComputeL2Error(exsoli, irs);
      return sqrt(err_r * err_r + err_i * err_i);
   }

   virtual double ComputeL2Error(VectorCoefficient &exsolr,
                                 VectorCoefficient &exsoli,
                                 const IntegrationRule *irs[] = NULL,
                                 Array<int> *elems = NULL) const
   {
      double err_r = pgfr->ComputeL2Error(exsolr, irs, elems);
      double err_i = pgfi->ComputeL2Error(exsoli, irs, elems);
      return sqrt(err_r * err_r + err_i * err_i);
   }


   /// Destroys grid function.
   virtual ~ParComplexGridFunction() { Destroy(); }

};

/** Class for a complex-valued, parallel linear form

    The @a convention argument in the class's constructor is documented in the
    mfem::ComplexOperator class found in linalg/complex_operator.hpp.

    When supplying integrators to the ParComplexLinearForm either the real or
    imaginary integrator can be NULL.  This indicates that the corresponding
    portion of the complex-valued field is equal to zero.
 */
class ParComplexLinearForm : public Vector
{
private:
   ComplexOperator::Convention conv;

protected:
   ParLinearForm * plfr;
   ParLinearForm * plfi;

   HYPRE_Int * tdof_offsets;

public:

   ParComplexLinearForm(ParFiniteElementSpace *pf,
                        ComplexOperator::Convention
                        convention = ComplexOperator::HERMITIAN);

   /** @brief Create a ParComplexLinearForm on the ParFiniteElementSpace @a pf,
       using the same integrators as the LinearForms @a plf_r (real) and
       @a plf_i (imag).

      The pointer @a fes is not owned by the newly constructed object.

      The integrators are copied as pointers and they are not owned by the newly
      constructed ParComplexLinearForm. */
   ParComplexLinearForm(ParFiniteElementSpace *pf, ParLinearForm *plf_r,
                        ParLinearForm *plf_i,
                        ComplexOperator::Convention
                        convention = ComplexOperator::HERMITIAN);

   virtual ~ParComplexLinearForm();

   ComplexOperator::Convention GetConvention() const { return conv; }
   void SetConvention(const ComplexOperator::Convention &
                      convention) { conv = convention; }

   /// Adds new Domain Integrator.
   void AddDomainIntegrator(LinearFormIntegrator *lfi_real,
                            LinearFormIntegrator *lfi_imag);

   /// Adds new Boundary Integrator.
   void AddBoundaryIntegrator(LinearFormIntegrator *lfi_real,
                              LinearFormIntegrator *lfi_imag);

   /** @brief Add new Boundary Integrator, restricted to the given boundary
       attributes.

       Assumes ownership of @a lfi_real and @a lfi_imag.

       The array @a bdr_attr_marker is stored internally as a pointer to the
       given Array<int> object. */
   void AddBoundaryIntegrator(LinearFormIntegrator *lfi_real,
                              LinearFormIntegrator *lfi_imag,
                              Array<int> &bdr_attr_marker);

   /// Adds new Boundary Face Integrator. Assumes ownership of @a lfi.
   void AddBdrFaceIntegrator(LinearFormIntegrator *lfi_real,
                             LinearFormIntegrator *lfi_imag);

   /** @brief Add new Boundary Face Integrator, restricted to the given boundary
       attributes.

       Assumes ownership of @a lfi_real and @a lfi_imag.

       The array @a bdr_attr_marker is stored internally as a pointer to the
       given Array<int> object. */
   void AddBdrFaceIntegrator(LinearFormIntegrator *lfi_real,
                             LinearFormIntegrator *lfi_imag,
                             Array<int> &bdr_attr_marker);

   ParFiniteElementSpace *ParFESpace() const { return plfr->ParFESpace(); }

   ParLinearForm & real() { return *plfr; }
   ParLinearForm & imag() { return *plfi; }
   const ParLinearForm & real() const { return *plfr; }
   const ParLinearForm & imag() const { return *plfi; }

<<<<<<< HEAD
   /// Update the memory location of the real and imaginary ParLinearForm @a lfr and @a lfi
   /// to match the ParComplexLinearForm.
   void Sync() { plfr->SyncMemory(*this); plfi->SyncMemory(*this); }

   /// Update the alias memory location of the real and imaginary ParLinearForm @a plfr and @a plfi
   /// to match the ParComplexLinearForm.
=======
   /// Update the memory location of the real and imaginary ParLinearForm @a lfr
   /// and @a lfi to match the ParComplexLinearForm.
   void Sync() { plfr->SyncMemory(*this); plfi->SyncMemory(*this); }

   /// Update the alias memory location of the real and imaginary ParLinearForm
   /// @a plfr and @a plfi to match the ParComplexLinearForm.
>>>>>>> 4645f97f
   void SyncAlias() { plfr->SyncAliasMemory(*this); plfi->SyncAliasMemory(*this); }

   void Update(ParFiniteElementSpace *pf = NULL);

   /// Assembles the linear form i.e. sums over all domain/bdr integrators.
   void Assemble();

   /// Assemble the vector on the true dofs, i.e. P^t v.
   void ParallelAssemble(Vector &tv);

   /// Returns the vector assembled on the true dofs, i.e. P^t v.
   HypreParVector *ParallelAssemble();

   std::complex<double> operator()(const ParComplexGridFunction &gf) const;

};

/** Class for a parallel sesquilinear form

    A sesquilinear form is a generalization of a bilinear form to complex-valued
    fields. Sesquilinear forms are linear in the second argument but the
    first argument involves a complex conjugate in the sense that:

                a(alpha u, beta v) = conj(alpha) beta a(u, v)

    The @a convention argument in the class's constructor is documented in the
    mfem::ComplexOperator class found in linalg/complex_operator.hpp.

    When supplying integrators to the ParSesquilinearForm either the real or
    imaginary integrator can be NULL. This indicates that the corresponding
    portion of the complex-valued material coefficient is equal to zero.
*/
class ParSesquilinearForm
{
private:
   ComplexOperator::Convention conv;

   ParBilinearForm *pblfr;
   ParBilinearForm *pblfi;

   /* These methods check if the real/imag parts of the sesqulinear form are not
      empty */
   bool RealInteg();
   bool ImagInteg();

public:
   ParSesquilinearForm(ParFiniteElementSpace *pf,
                       ComplexOperator::Convention
                       convention = ComplexOperator::HERMITIAN);

   /** @brief Create a ParSesquilinearForm on the ParFiniteElementSpace @a pf,
       using the same integrators as the ParBilinearForms @a pbfr and @a pbfi .

       The pointer @a pf is not owned by the newly constructed object.

       The integrators are copied as pointers and they are not owned by the
       newly constructed ParSesquilinearForm. */
   ParSesquilinearForm(ParFiniteElementSpace *pf, ParBilinearForm *pbfr,
                       ParBilinearForm *pbfi,
                       ComplexOperator::Convention
                       convention = ComplexOperator::HERMITIAN);

   ComplexOperator::Convention GetConvention() const { return conv; }
   void SetConvention(const ComplexOperator::Convention &
                      convention) { conv = convention; }

   /// Set the desired assembly level.
   /** Valid choices are:

       - AssemblyLevel::LEGACYFULL (default)
       - AssemblyLevel::FULL
       - AssemblyLevel::PARTIAL
       - AssemblyLevel::ELEMENT
       - AssemblyLevel::NONE

       This method must be called before assembly. */
   void SetAssemblyLevel(AssemblyLevel assembly_level)
   {
      pblfr->SetAssemblyLevel(assembly_level);
      pblfi->SetAssemblyLevel(assembly_level);
   }

   ParBilinearForm & real() { return *pblfr; }
   ParBilinearForm & imag() { return *pblfi; }
   const ParBilinearForm & real() const { return *pblfr; }
   const ParBilinearForm & imag() const { return *pblfi; }

   /// Adds new Domain Integrator.
   void AddDomainIntegrator(BilinearFormIntegrator *bfi_real,
                            BilinearFormIntegrator *bfi_imag);

   /// Adds new Boundary Integrator.
   void AddBoundaryIntegrator(BilinearFormIntegrator *bfi_real,
                              BilinearFormIntegrator *bfi_imag);

   /** @brief Adds new boundary Integrator, restricted to specific boundary
       attributes.

       Assumes ownership of @a bfi.

       The array @a bdr_marker is stored internally as a pointer to the given
       Array<int> object. */
   void AddBoundaryIntegrator(BilinearFormIntegrator *bfi_real,
                              BilinearFormIntegrator *bfi_imag,
                              Array<int> &bdr_marker);

   /// Adds new interior Face Integrator. Assumes ownership of @a bfi.
   void AddInteriorFaceIntegrator(BilinearFormIntegrator *bfi_real,
                                  BilinearFormIntegrator *bfi_imag);

   /// Adds new boundary Face Integrator. Assumes ownership of @a bfi.
   void AddBdrFaceIntegrator(BilinearFormIntegrator *bfi_real,
                             BilinearFormIntegrator *bfi_imag);

   /** @brief Adds new boundary Face Integrator, restricted to specific boundary
       attributes.

       Assumes ownership of @a bfi.

       The array @a bdr_marker is stored internally as a pointer to the given
       Array<int> object. */
   void AddBdrFaceIntegrator(BilinearFormIntegrator *bfi_real,
                             BilinearFormIntegrator *bfi_imag,
                             Array<int> &bdr_marker);

   /// Assemble the local matrix
   void Assemble(int skip_zeros = 1);

   /// Finalizes the matrix initialization.
   void Finalize(int skip_zeros = 1);

   /// Returns the matrix assembled on the true dofs, i.e. P^t A P.
   /** The returned matrix has to be deleted by the caller. */
   ComplexHypreParMatrix *ParallelAssemble();

   /// Return the parallel FE space associated with the ParBilinearForm.
   ParFiniteElementSpace *ParFESpace() const { return pblfr->ParFESpace(); }

   void FormLinearSystem(const Array<int> &ess_tdof_list, Vector &x, Vector &b,
                         OperatorHandle &A, Vector &X, Vector &B,
                         int copy_interior = 0);

   void FormSystemMatrix(const Array<int> &ess_tdof_list,
                         OperatorHandle &A);

   /** Call this method after solving a linear system constructed using the
       FormLinearSystem method to recover the solution as a ParGridFunction-size
       vector in x. Use the same arguments as in the FormLinearSystem call. */
   virtual void RecoverFEMSolution(const Vector &X, const Vector &b, Vector &x);

   virtual void Update(FiniteElementSpace *nfes = NULL);

   virtual ~ParSesquilinearForm();
};

#endif // MFEM_USE_MPI

}

#endif // MFEM_COMPLEX_FEM<|MERGE_RESOLUTION|>--- conflicted
+++ resolved
@@ -71,21 +71,12 @@
    const GridFunction & real() const { return *gfr; }
    const GridFunction & imag() const { return *gfi; }
 
-<<<<<<< HEAD
-   /// Update the memory location of the real and imaginary GridFunction @a gfr and @a gfi
-   /// to match the ComplexGridFunction.
-   void Sync() { gfr->SyncMemory(*this); gfi->SyncMemory(*this); }
-
-   /// Update the alias memory location of the real and imaginary GridFunction @a gfr and @a gfi
-   /// to match the ComplexGridFunction.
-=======
    /// Update the memory location of the real and imaginary GridFunction @a gfr
    /// and @a gfi to match the ComplexGridFunction.
    void Sync() { gfr->SyncMemory(*this); gfi->SyncMemory(*this); }
 
    /// Update the alias memory location of the real and imaginary GridFunction
    /// @a gfr and @a gfi to match the ComplexGridFunction.
->>>>>>> 4645f97f
    void SyncAlias() { gfr->SyncAliasMemory(*this); gfi->SyncAliasMemory(*this); }
 
    /// Destroys the grid function.
@@ -174,21 +165,12 @@
    const LinearForm & real() const { return *lfr; }
    const LinearForm & imag() const { return *lfi; }
 
-<<<<<<< HEAD
-   /// Update the memory location of the real and imaginary LinearForm @a lfr and @a lfi
-   /// to match the ComplexLinearForm.
-   void Sync() { lfr->SyncMemory(*this); lfi->SyncMemory(*this); }
-
-   /// Update the alias memory location of the real and imaginary LinearForm @a lfr and @a lfi
-   /// to match the ComplexLinearForm.
-=======
    /// Update the memory location of the real and imaginary LinearForm @a lfr
    /// and @a lfi to match the ComplexLinearForm.
    void Sync() { lfr->SyncMemory(*this); lfi->SyncMemory(*this); }
 
    /// Update the alias memory location of the real and imaginary LinearForm @a
    /// lfr and @a lfi to match the ComplexLinearForm.
->>>>>>> 4645f97f
    void SyncAlias() { lfr->SyncAliasMemory(*this); lfi->SyncAliasMemory(*this); }
 
    void Update();
@@ -400,21 +382,12 @@
    const ParGridFunction & real() const { return *pgfr; }
    const ParGridFunction & imag() const { return *pgfi; }
 
-<<<<<<< HEAD
-   /// Update the memory location of the real and imaginary ParGridFunction @a pgfr and @a pgfi
-   /// to match the ParComplexGridFunction.
-   void Sync() { pgfr->SyncMemory(*this); pgfi->SyncMemory(*this); }
-
-   /// Update the alias memory location of the real and imaginary ParGridFunction @a pgfr and @a pgfi
-   /// to match the ParComplexGridFunction.
-=======
    /// Update the memory location of the real and imaginary ParGridFunction @a
    /// pgfr and @a pgfi to match the ParComplexGridFunction.
    void Sync() { pgfr->SyncMemory(*this); pgfi->SyncMemory(*this); }
 
    /// Update the alias memory location of the real and imaginary
    /// ParGridFunction @a pgfr and @a pgfi to match the ParComplexGridFunction.
->>>>>>> 4645f97f
    void SyncAlias() { pgfr->SyncAliasMemory(*this); pgfi->SyncAliasMemory(*this); }
 
 
@@ -528,21 +501,12 @@
    const ParLinearForm & real() const { return *plfr; }
    const ParLinearForm & imag() const { return *plfi; }
 
-<<<<<<< HEAD
-   /// Update the memory location of the real and imaginary ParLinearForm @a lfr and @a lfi
-   /// to match the ParComplexLinearForm.
-   void Sync() { plfr->SyncMemory(*this); plfi->SyncMemory(*this); }
-
-   /// Update the alias memory location of the real and imaginary ParLinearForm @a plfr and @a plfi
-   /// to match the ParComplexLinearForm.
-=======
    /// Update the memory location of the real and imaginary ParLinearForm @a lfr
    /// and @a lfi to match the ParComplexLinearForm.
    void Sync() { plfr->SyncMemory(*this); plfi->SyncMemory(*this); }
 
    /// Update the alias memory location of the real and imaginary ParLinearForm
    /// @a plfr and @a plfi to match the ParComplexLinearForm.
->>>>>>> 4645f97f
    void SyncAlias() { plfr->SyncAliasMemory(*this); plfi->SyncAliasMemory(*this); }
 
    void Update(ParFiniteElementSpace *pf = NULL);
