--- conflicted
+++ resolved
@@ -177,25 +177,14 @@
 {
    DofTransformation * doftrans = GetElementDofs(i, vdofs);
    DofsToVDofs(vdofs);
-<<<<<<< HEAD
-   if (doftrans)
+   if (vdim == 1 || doftrans == NULL)
+   {
+      return doftrans;
+   }
+   else
    {
       VDoFTrans.SetDofTransformation(*doftrans);
       return &VDoFTrans;
-   }
-   else
-   {
-      return NULL;
-=======
-   if (vdim == 1 || doftrans == NULL)
-   {
-      return doftrans;
-   }
-   else
-   {
-      VDoFTrans.SetDofTransformation(*doftrans);
-      return &VDoFTrans;
->>>>>>> ffa13d0e
    }
 }
 
@@ -1509,26 +1498,7 @@
       Construct();
    }
 
-<<<<<<< HEAD
-   DoFTrans.SetSize(Geometry::NUM_GEOMETRIES);
-   cout << " size of DoFTrans: " << DoFTrans.Size() << endl;
-   for (int i=0; i<DoFTrans.Size(); i++)
-   {
-      DoFTrans[i] = NULL;
-   }
-   if (dynamic_cast<const ND_FECollection*>(fec))
-   {
-      cout << "Setting ND_TetDof..." << endl;
-      DoFTrans[Geometry::TETRAHEDRON] =
-         new ND_TetDofTransformation(fec->FiniteElementForGeometry(
-                                        Geometry::TETRAHEDRON)->GetOrder());
-   }
-
-   cout << "Calling   BuildElementToDofTable();" << endl;
-=======
->>>>>>> ffa13d0e
    BuildElementToDofTable();
-   cout << "Done Calling   BuildElementToDofTable();" << endl;
 }
 
 void FiniteElementSpace::ConstructDoFTrans()
