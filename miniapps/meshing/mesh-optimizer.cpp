// Copyright (c) 2010-2020, Lawrence Livermore National Security, LLC. Produced
// at the Lawrence Livermore National Laboratory. All Rights reserved. See files
// LICENSE and NOTICE for details. LLNL-CODE-806117.
//
// This file is part of the MFEM library. For more information and source code
// availability visit https://mfem.org.
//
// MFEM is free software; you can redistribute it and/or modify it under the
// terms of the BSD-3 license. We welcome feedback and contributions, see file
// CONTRIBUTING.md for details.
//
//            --------------------------------------------------
//            Mesh Optimizer Miniapp: Optimize high-order meshes
//            --------------------------------------------------
//
// This miniapp performs mesh optimization using the Target-Matrix Optimization
// Paradigm (TMOP) by P.Knupp et al., and a global variational minimization
// approach. It minimizes the quantity sum_T int_T mu(J(x)), where T are the
// target (ideal) elements, J is the Jacobian of the transformation from the
// target to the physical element, and mu is the mesh quality metric. This
// metric can measure shape, size or alignment of the region around each
// quadrature point. The combination of targets & quality metrics is used to
// optimize the physical node positions, i.e., they must be as close as possible
// to the shape / size / alignment of their targets. This code also demonstrates
// a possible use of nonlinear operators (the class TMOP_QualityMetric, defining
// mu(J), and the class TMOP_Integrator, defining int mu(J)), as well as their
// coupling to Newton methods for solving minimization problems. Note that the
// utilized Newton methods are oriented towards avoiding invalid meshes with
// negative Jacobian determinants. Each Newton step requires the inversion of a
// Jacobian matrix, which is done through an inner linear solver.
//
// Compile with: make mesh-optimizer
//
// Sample runs:
//   Adapted analytic Hessian:
//     mesh-optimizer -m square01.mesh -o 2 -rs 2 -mid 2 -tid 4 -ni 200 -ls 2 -li 100 -bnd -qt 1 -qo 8
//   Adapted analytic Hessian with size+orientation:
//     mesh-optimizer -m square01.mesh -o 2 -rs 2 -mid 14 -tid 4 -ni 100 -ls 2 -li 100 -bnd -qt 1 -qo 8 -fd 1
//   Adapted analytic Hessian with shape+size+orientation
//     mesh-optimizer -m square01.mesh -o 2 -rs 2 -mid 87 -tid 4 -ni 100 -ls 2 -li 100 -bnd -qt 1 -qo 8 -fd 1
//   Adapted discrete size:
//     mesh-optimizer -m square01.mesh -o 2 -rs 2 -mid 7 -tid 5 -ni 200 -ls 2 -li 100 -bnd -qt 1 -qo 8
//
//   Blade shape:
//     mesh-optimizer -m blade.mesh -o 4 -rs 0 -mid 2 -tid 1 -ni 200 -ls 2 -li 100 -bnd -qt 1 -qo 8
//   Blade shape with FD-based solver:
//     mesh-optimizer -m blade.mesh -o 4 -rs 0 -mid 2 -tid 1 -ni 200 -ls 2 -li 100 -bnd -qt 1 -qo 8 -fd 1
//   Blade limited shape:
//     mesh-optimizer -m blade.mesh -o 4 -rs 0 -mid 2 -tid 1 -ni 200 -ls 2 -li 100 -bnd -qt 1 -qo 8 -lc 5000
//   ICF shape and equal size:
//     mesh-optimizer -o 3 -rs 0 -mid 9 -tid 2 -ni 200 -ls 2 -li 100 -bnd -qt 1 -qo 8
//   ICF shape and initial size:
//     mesh-optimizer -o 3 -rs 0 -mid 9 -tid 3 -ni 100 -ls 2 -li 100 -bnd -qt 1 -qo 8
//   ICF shape:
//     mesh-optimizer -o 3 -rs 0 -mid 1 -tid 1 -ni 100 -ls 2 -li 100 -bnd -qt 1 -qo 8
//   ICF limited shape:
//     mesh-optimizer -o 3 -rs 0 -mid 1 -tid 1 -ni 100 -ls 2 -li 100 -bnd -qt 1 -qo 8 -lc 10
//   ICF combo shape + size (rings, slow convergence):
//     mesh-optimizer -o 3 -rs 0 -mid 1 -tid 1 -ni 1000 -ls 2 -li 100 -bnd -qt 1 -qo 8 -cmb
//   3D pinched sphere shape (the mesh is in the mfem/data GitHub repository):
//   * mesh-optimizer -m ../../../mfem_data/ball-pert.mesh -o 4 -rs 0 -mid 303 -tid 1 -ni 20 -ls 2 -li 500 -fix-bnd
//   2D non-conforming shape and equal size:
//     mesh-optimizer -m ./amr-quad-q2.mesh -o 2 -rs 1 -mid 9 -tid 2 -ni 200 -ls 2 -li 100 -bnd -qt 1 -qo 8


#include "../../mfem.hpp"
#include <fstream>
#include <iostream>

using namespace mfem;
using namespace std;

double weight_fun(const Vector &x);
void DiffuseField(GridFunction &field, int smooth_steps);

double ind_values(const Vector &x)
{
   const int opt = 5;
   const double small = 0.001, big = 0.01;
   double val = 0.;

   // Sine wave.
   if (opt == 1)
   {
<<<<<<< HEAD
     const double X = x(0), Y = x(1);
     const double ind = std::tanh((10*(Y-0.5) + std::sin(4.0*M_PI*X)) + 1) -
                        std::tanh((10*(Y-0.5) + std::sin(4.0*M_PI*X)) - 1);

     return ind * small + (1.0 - ind) * big;
   }
   if (opt==2)
=======
      const double X = x(0), Y = x(1);
      val = std::tanh((10*(Y-0.5) + std::sin(4.0*M_PI*X)) + 1) -
            std::tanh((10*(Y-0.5) + std::sin(4.0*M_PI*X)) - 1);
   }
   else if (opt == 2)
>>>>>>> 6576e8a4
   {
      // Circle in the middle.
      const double xc = x(0) - 0.5, yc = x(1) - 0.5;
      const double r = sqrt(xc*xc + yc*yc);
      double r1 = 0.15; double r2 = 0.35; double sf=30.0;
      val = 0.5*(std::tanh(sf*(r-r1)) - std::tanh(sf*(r-r2)));
   }
   else if (opt == 3)
   {
      // cross
      const double X = x(0), Y = x(1);
      const double r1 = 0.45, r2 = 0.55;
      const double sf = 40.0;

      val = 0.5 * (std::tanh(sf*(X-r1)) - std::tanh(sf*(X-r2)) +
                   std::tanh(sf*(Y-r1)) - std::tanh(sf*(Y-r2)));
   }
<<<<<<< HEAD
   if (opt==4)
   {
=======
   else if (opt == 4)
   {
      // Multiple circles
      double r1,r2,val,rval;
      double sf = 10;
      val = 0.;
      // circle 1
      r1= 0.25; r2 = 0.25; rval = 0.1;
      double xc = x(0) - r1, yc = x(1) - r2;
      double r = sqrt(xc*xc+yc*yc);
      val = 0.5*(1+std::tanh(sf*(r+rval))) -
            0.5*(1+std::tanh(sf*(r-rval))); // std::exp(val1);
      // circle 2
      r1= 0.75; r2 = 0.75;
      xc = x(0) - r1, yc = x(1) - r2;
      r = sqrt(xc*xc+yc*yc);
      val += (0.5*(1+std::tanh(sf*(r+rval))) -
              0.5*(1+std::tanh(sf*(r-rval)))); // std::exp(val1);
      // circle 3
      r1= 0.75; r2 = 0.25;
      xc = x(0) - r1, yc = x(1) - r2;
      r = sqrt(xc*xc+yc*yc);
      val += 0.5*(1+std::tanh(sf*(r+rval))) -
             0.5*(1+std::tanh(sf*(r-rval))); // std::exp(val1);
      // circle 4
      r1= 0.25; r2 = 0.75;
      xc = x(0) - r1, yc = x(1) - r2;
      r = sqrt(xc*xc+yc*yc);
      val += 0.5*(1+std::tanh(sf*(r+rval))) -
             0.5*(1+std::tanh(sf*(r-rval)));
   }

   if (opt == 5)
   {
>>>>>>> 6576e8a4
      // cross
      double X = x(0)-0.5, Y = x(1)-0.5;
      double rval = std::sqrt(X*X + Y*Y);
      double thval = 60.*M_PI/180.;
      double Xmod,Ymod;
      Xmod = X*std::cos(thval) + Y*std::sin(thval);
      Ymod= -X*std::sin(thval) + Y*std::cos(thval);
      X = Xmod+0.5; Y = Ymod+0.5;
      double r1 = 0.45; double r2 = 0.55; double sf=30.0;
      val = (0.5*(1+std::tanh(sf*(X-r1))) - 0.5*(1+std::tanh(sf*(X-r2))) +
             0.5*(1+std::tanh(sf*(Y-r1))) - 0.5*(1+std::tanh(sf*(Y-r2))));
      if (rval > 0.4) { val = 0.; }
   }

<<<<<<< HEAD
   if (opt==5)
=======
   if (opt == 6)
>>>>>>> 6576e8a4
   {
      const double xc = x(0) - 0.0, yc = x(1) - 0.5;
      const double r = sqrt(xc*xc + yc*yc);
      double r1 = 0.45; double r2 = 0.55; double sf=30.0;
      val = 0.5*(1+std::tanh(sf*(r-r1))) - 0.5*(1+std::tanh(sf*(r-r2)));
   }
<<<<<<< HEAD
   return 0.0;
=======

   val = std::max(0.,val);
   val = std::min(1.,val);

   return val * small + (1.0 - val) * big;
>>>>>>> 6576e8a4
}

double discr_values(const Vector &x)
{
    double val = 0.;
    const double X = x(0);
    const double Y = x(1);

    double xc = x(0)-0.5, yc = x(1)-0.5;
    double th = 22.5*M_PI/180.;
    double xn =  cos(th)*xc + sin(th)*yc;
    double yn = -sin(th)*xc + cos(th)*yc;
    double th2 = (th > 45.*M_PI/180) ? M_PI/2 - th : th;
    double stretch = 1/cos(th2);
    xc = xn/stretch; yc = yn/stretch;
    double tfac = 20;
    double s1 = 3;
    double s2 = 3;
    double wgt = std::tanh((tfac*(yc) + s2*std::sin(s1*M_PI*xc)) + 1);
    if (wgt > 1) { wgt = 1; }
    if (wgt < 0) { wgt = 0; }
    val = wgt;
    return val;
}

double ori_values(const Vector &x)
{
   const int opt = 2;

   // circle
   if (opt == 1)
   {
      double val = 0.;
      const double xc = x(0) - 0.5, yc = x(1) - 0.5;
      const double r = sqrt(xc*xc + yc*yc);
      double r1 = -0.2; double r2 = 0.3; double sf=2.0;
      val = 0.5*(std::tanh(sf*(r-r1)) - std::tanh(sf*(r-r2)));
      val = 0;
      if (r<r2) {val=1;}
      val = 0 + (M_PI/4)*val;

      return val;
   }
   else if (opt == 2)
   {
      const double xc = x(0), yc = x(1);
      double theta = M_PI * yc * (1.0 - yc) * cos(2 * M_PI * xc);
      return theta;
   }

   return 0.0;
}

class HessianCoefficient : public MatrixCoefficient
{
private:
   int metric;

public:
   HessianCoefficient(int dim, int metric_id)
      : MatrixCoefficient(dim), metric(metric_id) { }

   virtual void Eval(DenseMatrix &K, ElementTransformation &T,
                     const IntegrationPoint &ip)
   {
      Vector pos(3);
      T.Transform(ip, pos);
      if (metric != 14 && metric != 87)
      {
         const double xc = pos(0) - 0.5, yc = pos(1) - 0.5;
         const double r = sqrt(xc*xc + yc*yc);
         double r1 = 0.15; double r2 = 0.35; double sf=30.0;
         const double eps = 0.5;

         const double tan1 = std::tanh(sf*(r-r1)),
                      tan2 = std::tanh(sf*(r-r2));

         K(0, 0) = eps + 1.0 * (tan1 - tan2);
         K(0, 1) = 0.0;
         K(1, 0) = 0.0;
         K(1, 1) = 1.0;
      }
      else if (metric == 14) //Size + Alignment
      {
         const double xc = pos(0), yc = pos(1);
         double theta = M_PI * yc * (1.0 - yc) * cos(2 * M_PI * xc);
         double alpha_bar = 0.1;

         K(0, 0) =  cos(theta);
         K(1, 0) =  sin(theta);
         K(0, 1) = -sin(theta);
         K(1, 1) =  cos(theta);

         K *= alpha_bar;
      }
      else if (metric == 87) //Shape + Size + Alignment
      {
         Vector x = pos;
         double xc = x(0)-0.5, yc = x(1)-0.5;
         double th = 22.5*M_PI/180.;
         double xn =  cos(th)*xc + sin(th)*yc;
         double yn = -sin(th)*xc + cos(th)*yc;
         double th2 = (th > 45.*M_PI/180) ? M_PI/2 - th : th;
         double stretch = 1/cos(th2);
         xc = xn/stretch; yc = yn/stretch;
         xc = xn; yc=yn;

         double tfac = 20;
         double s1 = 3;
         double s2 = 2;
         double wgt = std::tanh((tfac*(yc) + s2*std::sin(s1*M_PI*xc)) + 1)
                      - std::tanh((tfac*(yc) + s2*std::sin(s1*M_PI*xc)) - 1);
         if (wgt > 1) { wgt = 1; }
         if (wgt < 0) { wgt = 0; }
         double  val = wgt;

         xc = pos(0), yc = pos(1);
         double theta = M_PI * (yc) * (1.0 - yc) * cos(2 * M_PI * xc);

         K(0, 0) =  cos(theta);
         K(1, 0) =  sin(theta);
         K(0, 1) = -sin(theta);
         K(1, 1) =  cos(theta);

         double asp_ratio_tar = 0.1 + 1*(1-val)*(1-val);

         K(0, 0) *=  1/pow(asp_ratio_tar,0.5);
         K(1, 0) *=  1/pow(asp_ratio_tar,0.5);
         K(0, 1) *=  pow(asp_ratio_tar,0.5);
         K(1, 1) *=  pow(asp_ratio_tar,0.5);
      }
   }
};

// Additional IntegrationRules that can be used with the --quad-type option.
IntegrationRules IntRulesLo(0, Quadrature1D::GaussLobatto);
IntegrationRules IntRulesCU(0, Quadrature1D::ClosedUniform);


int main(int argc, char *argv[])
{
   // 0. Set the method's default parameters.
   const char *mesh_file = "icf.mesh";
   int mesh_poly_deg     = 1;
   int rs_levels         = 0;
   double jitter         = 0.0;
   int metric_id         = 1;
   int target_id         = 1;
   double lim_const      = 0.0;
   int quad_type         = 1;
   int quad_order        = 8;
   int newton_iter       = 10;
   double newton_rtol    = 1e-10;
   int lin_solver        = 2;
   int max_lin_iter      = 100;
   bool move_bnd         = true;
   bool combomet         = 0;
   bool normalization    = false;
   bool visualization    = true;
   int verbosity_level   = 0;
   int fdscheme          = 0;

   // 1. Parse command-line options.
   OptionsParser args(argc, argv);
   args.AddOption(&mesh_file, "-m", "--mesh",
                  "Mesh file to use.");
   args.AddOption(&mesh_poly_deg, "-o", "--order",
                  "Polynomial degree of mesh finite element space.");
   args.AddOption(&rs_levels, "-rs", "--refine-serial",
                  "Number of times to refine the mesh uniformly in serial.");
   args.AddOption(&jitter, "-ji", "--jitter",
                  "Random perturbation scaling factor.");
   args.AddOption(&metric_id, "-mid", "--metric-id",
                  "Mesh optimization metric:\n\t"
                  "1  : |T|^2                          -- 2D shape\n\t"
                  "2  : 0.5|T|^2/tau-1                 -- 2D shape (condition number)\n\t"
                  "7  : |T-T^-t|^2                     -- 2D shape+size\n\t"
                  "9  : tau*|T-T^-t|^2                 -- 2D shape+size\n\t"
                  "14: 0.5*(1-cos(theta_A - theta_W)   -- 2D Sh+Sz+Alignment\n\t"
                  "22 : 0.5(|T|^2-2*tau)/(tau-tau_0)   -- 2D untangling\n\t"
                  "50 : 0.5|T^tT|^2/tau^2-1            -- 2D shape\n\t"
                  "55 : (tau-1)^2                      -- 2D size\n\t"
                  "56 : 0.5(sqrt(tau)-1/sqrt(tau))^2   -- 2D size\n\t"
                  "58 : |T^tT|^2/(tau^2)-2*|T|^2/tau+2 -- 2D shape\n\t"
                  "77 : 0.5(tau-1/tau)^2               -- 2D size\n\t"
                  "211: (tau-1)^2-tau+sqrt(tau^2)      -- 2D untangling\n\t"
                  "252: 0.5(tau-1)^2/(tau-tau_0)       -- 2D untangling\n\t"
                  "301: (|T||T^-1|)/3-1              -- 3D shape\n\t"
                  "302: (|T|^2|T^-1|^2)/9-1          -- 3D shape\n\t"
                  "303: (|T|^2)/3*tau^(2/3)-1        -- 3D shape\n\t"
                  "315: (tau-1)^2                    -- 3D size\n\t"
                  "316: 0.5(sqrt(tau)-1/sqrt(tau))^2 -- 3D size\n\t"
                  "321: |T-T^-t|^2                   -- 3D shape+size\n\t"
                  "352: 0.5(tau-1)^2/(tau-tau_0)     -- 3D untangling");
   args.AddOption(&target_id, "-tid", "--target-id",
                  "Target (ideal element) type:\n\t"
                  "1: Ideal shape, unit size\n\t"
                  "2: Ideal shape, equal size\n\t"
                  "3: Ideal shape, initial size\n\t"
                  "4: Given full analytic Jacobian (in physical space)\n\t"
                  "5: Ideal shape, given size (in physical space)");
   args.AddOption(&lim_const, "-lc", "--limit-const", "Limiting constant.");
   args.AddOption(&quad_type, "-qt", "--quad-type",
                  "Quadrature rule type:\n\t"
                  "1: Gauss-Lobatto\n\t"
                  "2: Gauss-Legendre\n\t"
                  "3: Closed uniform points");
   args.AddOption(&quad_order, "-qo", "--quad_order",
                  "Order of the quadrature rule.");
   args.AddOption(&newton_iter, "-ni", "--newton-iters",
                  "Maximum number of Newton iterations.");
   args.AddOption(&newton_rtol, "-rtol", "--newton-rel-tolerance",
                  "Relative tolerance for the Newton solver.");
   args.AddOption(&lin_solver, "-ls", "--lin-solver",
                  "Linear solver: 0 - l1-Jacobi, 1 - CG, 2 - MINRES.");
   args.AddOption(&max_lin_iter, "-li", "--lin-iter",
                  "Maximum number of iterations in the linear solve.");
   args.AddOption(&move_bnd, "-bnd", "--move-boundary", "-fix-bnd",
                  "--fix-boundary",
                  "Enable motion along horizontal and vertical boundaries.");
   args.AddOption(&combomet, "-cmb", "--combo-met", "-no-cmb", "--no-combo-met",
                  "Combination of metrics.");
   args.AddOption(&normalization, "-nor", "--normalization", "-no-nor",
                  "--no-normalization",
                  "Make all terms in the optimization functional unitless.");
   args.AddOption(&fdscheme, "-fd", "--fd_approximation",
                  "Enable finite difference based derivative computations.");
   args.AddOption(&visualization, "-vis", "--visualization", "-no-vis",
                  "--no-visualization",
                  "Enable or disable GLVis visualization.");
   args.AddOption(&verbosity_level, "-vl", "--verbosity-level",
                  "Set the verbosity level - 0, 1, or 2.");
   args.Parse();
   if (!args.Good())
   {
      args.PrintUsage(cout);
      return 1;
   }
   args.PrintOptions(cout);

   // 2. Initialize and refine the starting mesh.
   Mesh *mesh = new Mesh(mesh_file, 1, 1, false);
   for (int lev = 0; lev < rs_levels; lev++) { mesh->UniformRefinement(); }
   const int dim = mesh->Dimension();
   cout << "Mesh curvature: ";
   if (mesh->GetNodes()) { cout << mesh->GetNodes()->OwnFEC()->Name(); }
   else { cout << "(NONE)"; }
   cout << endl;

   // 3. Define a finite element space on the mesh. Here we use vector finite
   //    elements which are tensor products of quadratic finite elements. The
   //    number of components in the vector finite element space is specified by
   //    the last parameter of the FiniteElementSpace constructor.
   FiniteElementCollection *fec;
   if (mesh_poly_deg <= 0)
   {
      fec = new QuadraticPosFECollection;
      mesh_poly_deg = 2;
   }
   else { fec = new H1_FECollection(mesh_poly_deg, dim); }
   FiniteElementSpace *fespace = new FiniteElementSpace(mesh, fec, dim);

   // 4. Make the mesh curved based on the above finite element space. This
   //    means that we define the mesh elements through a fespace-based
   //    transformation of the reference element.
   mesh->SetNodalFESpace(fespace);

   // 5. Set up an empty right-hand side vector b, which is equivalent to b=0.
   Vector b(0);

   // 6. Get the mesh nodes (vertices and other degrees of freedom in the finite
   //    element space) as a finite element grid function in fespace. Note that
   //    changing x automatically changes the shapes of the mesh elements.
   GridFunction x(fespace);
   mesh->SetNodalGridFunction(&x);

   // 7. Define a vector representing the minimal local mesh size in the mesh
   //    nodes. We index the nodes using the scalar version of the degrees of
   //    freedom in pfespace. Note: this is partition-dependent.
   //
   //    In addition, compute average mesh size and total volume.
   Vector h0(fespace->GetNDofs());
   h0 = infinity();
   double volume = 0.0;
   Array<int> dofs;
   for (int i = 0; i < mesh->GetNE(); i++)
   {
      // Get the local scalar element degrees of freedom in dofs.
      fespace->GetElementDofs(i, dofs);
      // Adjust the value of h0 in dofs based on the local mesh size.
      const double hi = mesh->GetElementSize(i);
      for (int j = 0; j < dofs.Size(); j++)
      {
         h0(dofs[j]) = min(h0(dofs[j]), hi);
      }
      volume += mesh->GetElementVolume(i);
   }
   const double small_phys_size = pow(volume, 1.0 / dim) / 100.0;

   // 8. Add a random perturbation to the nodes in the interior of the domain.
   //    We define a random grid function of fespace and make sure that it is
   //    zero on the boundary and its values are locally of the order of h0.
   //    The latter is based on the DofToVDof() method which maps the scalar to
   //    the vector degrees of freedom in fespace.
   GridFunction rdm(fespace);
   rdm.Randomize();
   rdm -= 0.25; // Shift to random values in [-0.5,0.5].
   rdm *= jitter;
   // Scale the random values to be of order of the local mesh size.
   for (int i = 0; i < fespace->GetNDofs(); i++)
   {
      for (int d = 0; d < dim; d++)
      {
         rdm(fespace->DofToVDof(i,d)) *= h0(i);
      }
   }
   Array<int> vdofs;
   for (int i = 0; i < fespace->GetNBE(); i++)
   {
      // Get the vector degrees of freedom in the boundary element.
      fespace->GetBdrElementVDofs(i, vdofs);
      // Set the boundary values to zero.
      for (int j = 0; j < vdofs.Size(); j++) { rdm(vdofs[j]) = 0.0; }
   }
   x -= rdm;
   x.SetTrueVector();
   x.SetFromTrueVector();

   // 9. Save the starting (prior to the optimization) mesh to a file. This
   //    output can be viewed later using GLVis: "glvis -m perturbed.mesh".
   {
      ofstream mesh_ofs("perturbed.mesh");
      mesh->Print(mesh_ofs);
   }

   // 10. Store the starting (prior to the optimization) positions.
   GridFunction x0(fespace);
   x0 = x;

   // 11. Form the integrator that uses the chosen metric and target.
   double tauval = -0.1;
   TMOP_QualityMetric *metric = NULL;
   switch (metric_id)
   {
      case 1: metric = new TMOP_Metric_001; break;
      case 2: metric = new TMOP_Metric_002; break;
      case 7: metric = new TMOP_Metric_007; break;
      case 9: metric = new TMOP_Metric_009; break;
      case 14: metric = new TMOP_Metric_SSA2D; break;
      case 22: metric = new TMOP_Metric_022(tauval); break;
      case 50: metric = new TMOP_Metric_050; break;
      case 55: metric = new TMOP_Metric_055; break;
      case 56: metric = new TMOP_Metric_056; break;
      case 58: metric = new TMOP_Metric_058; break;
      case 77: metric = new TMOP_Metric_077; break;
      case 87: metric = new TMOP_Metric_SS2D; break;
      case 211: metric = new TMOP_Metric_211; break;
      case 252: metric = new TMOP_Metric_252(tauval); break;
      case 301: metric = new TMOP_Metric_301; break;
      case 302: metric = new TMOP_Metric_302; break;
      case 303: metric = new TMOP_Metric_303; break;
      case 315: metric = new TMOP_Metric_315; break;
      case 316: metric = new TMOP_Metric_316; break;
      case 321: metric = new TMOP_Metric_321; break;
      case 352: metric = new TMOP_Metric_352(tauval); break;
      default: cout << "Unknown metric_id: " << metric_id << endl; return 3;
   }
   TargetConstructor::TargetType target_t;
   TargetConstructor *target_c = NULL;
   HessianCoefficient *adapt_coeff = NULL;
   H1_FECollection ind_fec(mesh_poly_deg, dim);
   FiniteElementSpace ind_fes(mesh, &ind_fec);
   GridFunction size, aspr, disc;
   switch (target_id)
   {
      case 1: target_t = TargetConstructor::IDEAL_SHAPE_UNIT_SIZE; break;
      case 2: target_t = TargetConstructor::IDEAL_SHAPE_EQUAL_SIZE; break;
      case 3: target_t = TargetConstructor::IDEAL_SHAPE_GIVEN_SIZE; break;
      case 4:
      {
         target_t = TargetConstructor::GIVEN_FULL;
         AnalyticAdaptTC *tc = new AnalyticAdaptTC(target_t);
         adapt_coeff = new HessianCoefficient(dim, metric_id);
         tc->SetAnalyticTargetSpec(NULL, NULL, adapt_coeff);
         target_c = tc;
         break;
      }
      case 5:
      {
         target_t = TargetConstructor::IDEAL_SHAPE_GIVEN_SIZE;
         DiscreteAdaptTC *tc = new DiscreteAdaptTC(target_t);
         size.SetSpace(&ind_fes);
         FunctionCoefficient ind_coeff(ind_values);
         size.ProjectCoefficient(ind_coeff);
#ifdef MFEM_USE_GSLIB
         tc->SetAdaptivityEvaluator(new InterpolatorFP);
#else
         tc->SetAdaptivityEvaluator(new AdvectorCG);
#endif
         tc->SetSerialDiscreteTargetSize(size);
         tc->FinalizeSerialDiscreteTargetSpec();
         target_c = tc;
         break;
      }
      case 6:
      {
         GridFunction d_x, d_y;
         d_x.SetSpace(&ind_fes);
         d_y.SetSpace(&ind_fes);
         size.SetSpace(&ind_fes);
         aspr.SetSpace(&ind_fes);
         disc.SetSpace(&ind_fes);

         target_t = TargetConstructor::GIVEN_SHAPE_AND_SIZE;
         DiscreteAdaptTC *tc = new DiscreteAdaptTC(target_t);
         FunctionCoefficient ind_coeff(discr_values);
         disc.ProjectCoefficient(ind_coeff);
#ifdef MFEM_USE_GSLIB
         tc->SetAdaptivityEvaluator(new InterpolatorFP);
#else
         if (fdscheme==0) {tc->SetAdaptivityEvaluator(new AdvectorCG);}
#endif

         //Diffuse the interface
         DiffuseField(disc,2);

         //Get  partials with respect to x and y of the grid function
         disc.GetDerivative(1,0,d_x);
         disc.GetDerivative(1,1,d_y);

         //Compute the squared magnitude of the gradient
         for (int i = 0; i < size.Size(); i++)
         {
            size(i) = std::pow(d_x(i),2)+std::pow(d_y(i),2);
         }
         const double max = size.Max();

         for (int i = 0; i < d_x.Size(); i++)
         {
            d_x(i) = std::abs(d_x(i));
            d_y(i) = std::abs(d_y(i));
         }
         const double eps = 0.01;
         const double ratio = 20.0;
         const double big_small_ratio = 40.0;

         for (int i = 0; i < size.Size(); i++)
         {
            size(i) = (size(i)/max);
            aspr(i) = (d_x(i)+eps)/(d_y(i)+eps);
            aspr(i) = 0.1 + 0.9*(1-size(i))*(1-size(i));
            if (aspr(i) > ratio) {aspr(i) = ratio;}
            if (aspr(i) < 1.0/ratio) {aspr(i) = 1.0/ratio;}
         }
         Vector vals;
         const int NE = mesh->GetNE();
         double volume = 0.0, volume_ind = 0.0;

         for (int i = 0; i < NE; i++)
         {
            ElementTransformation *Tr = mesh->GetElementTransformation(i);
            const IntegrationRule &ir =
               IntRules.Get(mesh->GetElementBaseGeometry(i), Tr->OrderJ());
            size.GetValues(i, ir, vals);
            for (int j = 0; j < ir.GetNPoints(); j++)
            {
               const IntegrationPoint &ip = ir.IntPoint(j);
               Tr->SetIntPoint(&ip);
               volume     += ip.weight * Tr->Weight();
               volume_ind += vals(j) * ip.weight * Tr->Weight();
            }
         }

         const double avg_zone_size = volume / NE;

         const double small_avg_ratio = (volume_ind + (volume - volume_ind) /
                                         big_small_ratio) /
                                        volume;

         const double small_zone_size = small_avg_ratio * avg_zone_size;
         const double big_zone_size   = big_small_ratio * small_zone_size;

         for (int i = 0; i < size.Size(); i++)
         {
            const double val = size(i);
            const double a = (big_zone_size - small_zone_size) / small_zone_size;
            size(i) = big_zone_size / (1.0+a*val);
         }


         DiffuseField(size, 2);
         DiffuseField(aspr, 2);

         tc->SetSerialDiscreteTargetSize(size);
         tc->SetSerialDiscreteTargetAspectRatio(aspr);
         tc->FinalizeSerialDiscreteTargetSpec();
         target_c = tc;
         break;
      }
      default: cout << "Unknown target_id: " << target_id << endl; return 3;
   }
   if (target_c == NULL)
   {
      target_c = new TargetConstructor(target_t);
   }
   target_c->SetNodes(x0);
   TMOP_Integrator *he_nlf_integ = new TMOP_Integrator(metric, target_c);
   if (fdscheme) { he_nlf_integ->EnableFiniteDifferences(x); }

   // 12. Setup the quadrature rule for the non-linear form integrator.
   const IntegrationRule *ir = NULL;
   const int geom_type = fespace->GetFE(0)->GetGeomType();
   switch (quad_type)
   {
      case 1: ir = &IntRulesLo.Get(geom_type, quad_order); break;
      case 2: ir = &IntRules.Get(geom_type, quad_order); break;
      case 3: ir = &IntRulesCU.Get(geom_type, quad_order); break;
      default: cout << "Unknown quad_type: " << quad_type << endl;
         delete he_nlf_integ; return 3;
   }
   cout << "Quadrature points per cell: " << ir->GetNPoints() << endl;
   he_nlf_integ->SetIntegrationRule(*ir);

   if (normalization) { he_nlf_integ->EnableNormalization(x0); }

   // 13. Limit the node movement.
   // The limiting distances can be given by a general function of space.
   GridFunction dist(fespace);
   dist = 1.0;
   // The small_phys_size is relevant only with proper normalization.
   if (normalization) { dist = small_phys_size; }
   ConstantCoefficient lim_coeff(lim_const);
   if (lim_const != 0.0) { he_nlf_integ->EnableLimiting(x0, dist, lim_coeff); }

   // 14. Setup the final NonlinearForm (which defines the integral of interest,
   //     its first and second derivatives). Here we can use a combination of
   //     metrics, i.e., optimize the sum of two integrals, where both are
   //     scaled by used-defined space-dependent weights. Note that there are no
   //     command-line options for the weights and the type of the second
   //     metric; one should update those in the code.
   NonlinearForm a(fespace);
   ConstantCoefficient *coeff1 = NULL;
   TMOP_QualityMetric *metric2 = NULL;
   TargetConstructor *target_c2 = NULL;
   FunctionCoefficient coeff2(weight_fun);

   if (combomet == 1)
   {
      // TODO normalization of combinations.
      // We will probably drop this example and replace it with adaptivity.
      if (normalization) { MFEM_ABORT("Not implemented."); }

      // Weight of the original metric.
      coeff1 = new ConstantCoefficient(1.0);
      he_nlf_integ->SetCoefficient(*coeff1);
      a.AddDomainIntegrator(he_nlf_integ);

      metric2 = new TMOP_Metric_077;
      target_c2 = new TargetConstructor(
         TargetConstructor::IDEAL_SHAPE_EQUAL_SIZE);
      target_c2->SetVolumeScale(0.01);
      target_c2->SetNodes(x0);
      TMOP_Integrator *he_nlf_integ2 = new TMOP_Integrator(metric2, target_c2);
      he_nlf_integ2->SetIntegrationRule(*ir);
      if (fdscheme) { he_nlf_integ2->EnableFiniteDifferences(x); }

      // Weight of metric2.
      he_nlf_integ2->SetCoefficient(coeff2);
      a.AddDomainIntegrator(he_nlf_integ2);
   }
   else { a.AddDomainIntegrator(he_nlf_integ); }

   const double init_energy = a.GetGridFunctionEnergy(x);

   // 15. Visualize the starting mesh and metric values.
   if (visualization)
   {
      char title[] = "Initial metric values";
      vis_tmop_metric_s(mesh_poly_deg, *metric, *target_c, *mesh, title, 0);
   }

   // 16. Fix all boundary nodes, or fix only a given component depending on the
   //     boundary attributes of the given mesh. Attributes 1/2/3 correspond to
   //     fixed x/y/z components of the node. Attribute 4 corresponds to an
   //     entirely fixed node. Other boundary attributes do not affect the node
   //     movement boundary conditions.
   if (move_bnd == false)
   {
      Array<int> ess_bdr(mesh->bdr_attributes.Max());
      ess_bdr = 1;
      a.SetEssentialBC(ess_bdr);
   }
   else
   {
      const int nd  = fespace->GetBE(0)->GetDof();
      int n = 0;
      for (int i = 0; i < mesh->GetNBE(); i++)
      {
         const int attr = mesh->GetBdrElement(i)->GetAttribute();
         MFEM_VERIFY(!(dim == 2 && attr == 3),
                     "Boundary attribute 3 must be used only for 3D meshes. "
                     "Adjust the attributes (1/2/3/4 for fixed x/y/z/all "
                     "components, rest for free nodes), or use -fix-bnd.");
         if (attr == 1 || attr == 2 || attr == 3) { n += nd; }
         if (attr == 4) { n += nd * dim; }
      }
      Array<int> ess_vdofs(n), vdofs;
      n = 0;
      for (int i = 0; i < mesh->GetNBE(); i++)
      {
         const int attr = mesh->GetBdrElement(i)->GetAttribute();
         fespace->GetBdrElementVDofs(i, vdofs);
         if (attr == 1) // Fix x components.
         {
            for (int j = 0; j < nd; j++)
            { ess_vdofs[n++] = vdofs[j]; }
         }
         else if (attr == 2) // Fix y components.
         {
            for (int j = 0; j < nd; j++)
            { ess_vdofs[n++] = vdofs[j+nd]; }
         }
         else if (attr == 3) // Fix z components.
         {
            for (int j = 0; j < nd; j++)
            { ess_vdofs[n++] = vdofs[j+2*nd]; }
         }
         else if (attr == 4) // Fix all components.
         {
            for (int j = 0; j < vdofs.Size(); j++)
            { ess_vdofs[n++] = vdofs[j]; }
         }
      }
      a.SetEssentialVDofs(ess_vdofs);
   }

   // 17. As we use the Newton method to solve the resulting nonlinear system,
   //     here we setup the linear solver for the system's Jacobian.
   Solver *S = NULL;
   const double linsol_rtol = 1e-12;
   if (lin_solver == 0)
   {
      S = new DSmoother(1, 1.0, max_lin_iter);
   }
   else if (lin_solver == 1)
   {
      CGSolver *cg = new CGSolver;
      cg->SetMaxIter(max_lin_iter);
      cg->SetRelTol(linsol_rtol);
      cg->SetAbsTol(0.0);
      cg->SetPrintLevel(verbosity_level >= 2 ? 3 : -1);
      S = cg;
   }
   else
   {
      MINRESSolver *minres = new MINRESSolver;
      minres->SetMaxIter(max_lin_iter);
      minres->SetRelTol(linsol_rtol);
      minres->SetAbsTol(0.0);
      minres->SetPrintLevel(verbosity_level >= 2 ? 3 : -1);
      S = minres;
   }

   // 18. Compute the minimum det(J) of the starting mesh.
   tauval = infinity();
   const int NE = mesh->GetNE();
   for (int i = 0; i < NE; i++)
   {
      ElementTransformation *transf = mesh->GetElementTransformation(i);
      for (int j = 0; j < ir->GetNPoints(); j++)
      {
         transf->SetIntPoint(&ir->IntPoint(j));
         tauval = min(tauval, transf->Jacobian().Det());
      }
   }
   cout << "Minimum det(J) of the original mesh is " << tauval << endl;

   // 19. Finally, perform the nonlinear optimization.
   NewtonSolver *newton = NULL;
   if (tauval > 0.0)
   {
      tauval = 0.0;
      TMOPNewtonSolver *tns = new TMOPNewtonSolver(*ir);
      newton = tns;
      cout << "TMOPNewtonSolver is used (as all det(J) > 0).\n";
   }
   else
   {
      if ( (dim == 2 && metric_id != 22 && metric_id != 252) ||
           (dim == 3 && metric_id != 352) )
      {
         cout << "The mesh is inverted. Use an untangling metric." << endl;
         return 3;
      }
      tauval -= 0.01 * h0.Min(); // Slightly below minJ0 to avoid div by 0.
      newton = new TMOPDescentNewtonSolver(*ir);
      cout << "The TMOPDescentNewtonSolver is used (as some det(J) < 0).\n";
   }
   newton->SetPreconditioner(*S);
   newton->SetMaxIter(newton_iter);
   newton->SetRelTol(newton_rtol);
   newton->SetAbsTol(0.0);
   newton->SetPrintLevel(verbosity_level >= 1 ? 1 : -1);
   newton->SetOperator(a);
   newton->Mult(b, x.GetTrueVector());
   x.SetFromTrueVector();

   if (newton->GetConverged() == false)
   {
      cout << "NewtonIteration: rtol = " << newton_rtol << " not achieved."
           << endl;
   }
   delete newton;

   // 20. Save the optimized mesh to a file. This output can be viewed later
   //     using GLVis: "glvis -m optimized.mesh".
   {
      ofstream mesh_ofs("optimized.mesh");
      mesh_ofs.precision(14);
      mesh->Print(mesh_ofs);
   }

   // 21. Compute the amount of energy decrease.
   const double fin_energy = a.GetGridFunctionEnergy(x);
   double metric_part = fin_energy;
   if (lim_const != 0.0)
   {
      lim_coeff.constant = 0.0;
      metric_part = a.GetGridFunctionEnergy(x);
      lim_coeff.constant = lim_const;
   }
   cout << "Initial strain energy: " << init_energy
        << " = metrics: " << init_energy
        << " + limiting term: " << 0.0 << endl;
   cout << "  Final strain energy: " << fin_energy
        << " = metrics: " << metric_part
        << " + limiting term: " << fin_energy - metric_part << endl;
   cout << "The strain energy decreased by: " << setprecision(12)
        << (init_energy - fin_energy) * 100.0 / init_energy << " %." << endl;

   // 22. Visualize the final mesh and metric values.
   if (visualization)
   {
      char title[] = "Final metric values";
      vis_tmop_metric_s(mesh_poly_deg, *metric, *target_c, *mesh, title, 600);
   }

   // 23. Visualize the mesh displacement.
   if (visualization)
   {
      x0 -= x;
      osockstream sock(19916, "localhost");
      sock << "solution\n";
      mesh->Print(sock);
      x0.Save(sock);
      sock.send();
      sock << "window_title 'Displacements'\n"
           << "window_geometry "
           << 1200 << " " << 0 << " " << 600 << " " << 600 << "\n"
           << "keys jRmclA" << endl;
   }

   // 24. Free the used memory.
   delete S;
   delete target_c2;
   delete metric2;
   delete coeff1;
   delete target_c;
   delete metric;
   delete fespace;
   delete fec;
   delete mesh;

   return 0;
}

// Defined with respect to the icf mesh.
double weight_fun(const Vector &x)
{
   const double r = sqrt(x(0)*x(0) + x(1)*x(1) + 1e-12);
   const double den = 0.002;
   double l2 = 0.2 + 0.5*std::tanh((r-0.16)/den) - 0.5*std::tanh((r-0.17)/den)
               + 0.5*std::tanh((r-0.23)/den) - 0.5*std::tanh((r-0.24)/den);
   return l2;
}

void DiffuseField(GridFunction &field, int smooth_steps)
{
   //Setup the Laplacian operator
   BilinearForm *Lap = new BilinearForm(field.FESpace());
   Lap->AddDomainIntegrator(new DiffusionIntegrator());
   Lap->Assemble();
   Lap->Finalize();

   //Setup the smoothing operator
   DSmoother *S = new DSmoother(0,1.0,smooth_steps);
   S->iterative_mode = true;
   S->SetOperator(Lap->SpMat());

   Vector tmp(field.Size());
   tmp = 0.0;
   S->Mult(tmp, field);

   delete S;
   delete Lap;
}<|MERGE_RESOLUTION|>--- conflicted
+++ resolved
@@ -75,28 +75,18 @@
 
 double ind_values(const Vector &x)
 {
-   const int opt = 5;
+   const int opt = 6;
    const double small = 0.001, big = 0.01;
    double val = 0.;
 
    // Sine wave.
    if (opt == 1)
    {
-<<<<<<< HEAD
-     const double X = x(0), Y = x(1);
-     const double ind = std::tanh((10*(Y-0.5) + std::sin(4.0*M_PI*X)) + 1) -
-                        std::tanh((10*(Y-0.5) + std::sin(4.0*M_PI*X)) - 1);
-
-     return ind * small + (1.0 - ind) * big;
-   }
-   if (opt==2)
-=======
       const double X = x(0), Y = x(1);
       val = std::tanh((10*(Y-0.5) + std::sin(4.0*M_PI*X)) + 1) -
             std::tanh((10*(Y-0.5) + std::sin(4.0*M_PI*X)) - 1);
    }
    else if (opt == 2)
->>>>>>> 6576e8a4
    {
       // Circle in the middle.
       const double xc = x(0) - 0.5, yc = x(1) - 0.5;
@@ -114,10 +104,6 @@
       val = 0.5 * (std::tanh(sf*(X-r1)) - std::tanh(sf*(X-r2)) +
                    std::tanh(sf*(Y-r1)) - std::tanh(sf*(Y-r2)));
    }
-<<<<<<< HEAD
-   if (opt==4)
-   {
-=======
    else if (opt == 4)
    {
       // Multiple circles
@@ -149,10 +135,8 @@
       val += 0.5*(1+std::tanh(sf*(r+rval))) -
              0.5*(1+std::tanh(sf*(r-rval)));
    }
-
-   if (opt == 5)
-   {
->>>>>>> 6576e8a4
+   else if (opt == 5)
+   {
       // cross
       double X = x(0)-0.5, Y = x(1)-0.5;
       double rval = std::sqrt(X*X + Y*Y);
@@ -166,27 +150,18 @@
              0.5*(1+std::tanh(sf*(Y-r1))) - 0.5*(1+std::tanh(sf*(Y-r2))));
       if (rval > 0.4) { val = 0.; }
    }
-
-<<<<<<< HEAD
-   if (opt==5)
-=======
-   if (opt == 6)
->>>>>>> 6576e8a4
+   else if (opt == 6)
    {
       const double xc = x(0) - 0.0, yc = x(1) - 0.5;
       const double r = sqrt(xc*xc + yc*yc);
       double r1 = 0.45; double r2 = 0.55; double sf=30.0;
       val = 0.5*(1+std::tanh(sf*(r-r1))) - 0.5*(1+std::tanh(sf*(r-r2)));
    }
-<<<<<<< HEAD
-   return 0.0;
-=======
 
    val = std::max(0.,val);
    val = std::min(1.,val);
 
    return val * small + (1.0 - val) * big;
->>>>>>> 6576e8a4
 }
 
 double discr_values(const Vector &x)
