// Copyright (c) 2010-2020, Lawrence Livermore National Security, LLC. Produced
// at the Lawrence Livermore National Laboratory. All Rights reserved. See files
// LICENSE and NOTICE for details. LLNL-CODE-806117.
//
// This file is part of the MFEM library. For more information and source code
// availability visit https://mfem.org.
//
// MFEM is free software; you can redistribute it and/or modify it under the
// terms of the BSD-3 license. We welcome feedback and contributions, see file
// CONTRIBUTING.md for details.
//
//    ---------------------------------------------------------------------
//    Mesh Optimizer Miniapp: Optimize high-order meshes - Parallel Version
//    ---------------------------------------------------------------------
//
// This miniapp performs mesh optimization using the Target-Matrix Optimization
// Paradigm (TMOP) by P.Knupp et al., and a global variational minimization
// approach. It minimizes the quantity sum_T int_T mu(J(x)), where T are the
// target (ideal) elements, J is the Jacobian of the transformation from the
// target to the physical element, and mu is the mesh quality metric. This
// metric can measure shape, size or alignment of the region around each
// quadrature point. The combination of targets & quality metrics is used to
// optimize the physical node positions, i.e., they must be as close as possible
// to the shape / size / alignment of their targets. This code also demonstrates
// a possible use of nonlinear operators (the class TMOP_QualityMetric, defining
// mu(J), and the class TMOP_Integrator, defining int mu(J)), as well as their
// coupling to Newton methods for solving minimization problems. Note that the
// utilized Newton methods are oriented towards avoiding invalid meshes with
// negative Jacobian determinants. Each Newton step requires the inversion of a
// Jacobian matrix, which is done through an inner linear solver.
//
// Compile with: make pmesh-optimizer
//
// Sample runs:
//   Adapted analytic shape:
//     mpirun -np 4 pmesh-optimizer -m square01.mesh -o 2 -rs 2 -mid 2 -tid 4 -ni 200 -ls 2 -li 100 -bnd -qt 1 -qo 8
//   Adapted analytic size+orientation:
//     mpirun -np 4 pmesh-optimizer -m square01.mesh -o 2 -rs 2 -mid 14 -tid 4 -ni 200 -ls 2 -li 100 -bnd -qt 1 -qo 8 -fd
//   Adapted analytic shape+orientation:
//     mpirun -np 4 pmesh-optimizer -m square01.mesh -o 2 -rs 2 -mid 85 -tid 4 -ni 100 -ls 2 -li 100 -bnd -qt 1 -qo 8 -fd
//
//   Adapted discrete size:
//     mpirun -np 4 pmesh-optimizer -m square01.mesh -o 2 -rs 2 -mid 7 -tid 5 -ni 200 -ls 2 -li 100 -bnd -qt 1 -qo 8
//     mpirun -np 4 pmesh-optimizer -m square01.mesh -o 2 -rs 2 -mid 2 -tid 5 -ni 200 -ls 2 -li 100 -bnd -qt 1 -qo 8 -cmb 2 -nor
//   Adapted discrete size+aspect_ratio:
//     mpirun -np 4 pmesh-optimizer -m square01.mesh -o 2 -rs 2 -mid 7 -tid 6 -ni 100
//     mpirun -np 4 pmesh-optimizer -m square01.mesh -o 2 -rs 2 -mid 7 -tid 6 -ni 100 -qo 6 -ex -st 1 -nor
//   Adapted discrete size+orientation (requires GSLIB):
//   * mpirun -np 4 pmesh-optimizer -m square01.mesh -o 2 -rs 2 -mid 14 -tid 8 -ni 100  -ls 2 -li 100 -bnd -qt 1 -qo 8 -fd -ae 1
//   Adapted discrete aspect_ratio+orientation (requires GSLIB):
//   * mpirun -np 4 pmesh-optimizer -m square01.mesh -o 2 -rs 2 -mid 85 -tid 8 -ni 10  -ls 2 -li 100 -bnd -qt 1 -qo 8 -fd -ae 1
//   Adapted discrete aspect ratio (3D):
//     mpirun -np 4 pmesh-optimizer -m cube.mesh -o 2 -rs 2 -mid 302 -tid 7 -ni 20  -ls 2 -li 100 -bnd -qt 1 -qo 8
//
//   Adaptive limiting:
//     mpirun -np 4 pmesh-optimizer -m stretched2D.mesh -o 2 -mid 2 -tid 1 -ni 50 -qo 5 -nor -vl 1 -alc 0.5
//   Adaptive limiting through the L-BFGS solver:
//     mpirun -np 4 pmesh-optimizer -m stretched2D.mesh -o 2 -mid 2 -tid 1 -ni 400 -qo 5 -nor -vl 1 -alc 0.5 -st 1
//   Adaptive limiting through FD (requires GSLIB):
//   * mpirun -np 4 pmesh-optimizer -m stretched2D.mesh -o 2 -mid 2 -tid 1 -ni 50 -qo 5 -nor -vl 1 -alc 0.5 -fd -ae 1
//
//   Blade shape:
//     mpirun -np 4 pmesh-optimizer -m blade.mesh -o 4 -rs 0 -mid 2 -tid 1 -ni 200 -ls 2 -li 100 -bnd -qt 1 -qo 8
//   Blade shape with FD-based solver:
//     mpirun -np 4 pmesh-optimizer -m blade.mesh -o 4 -rs 0 -mid 2 -tid 1 -ni 200 -ls 2 -li 100 -bnd -qt 1 -qo 8 -fd
//   Blade limited shape:
//     mpirun -np 4 pmesh-optimizer -m blade.mesh -o 4 -rs 0 -mid 2 -tid 1 -ni 200 -ls 2 -li 100 -bnd -qt 1 -qo 8 -lc 5000
//   ICF shape and equal size:
//     mpirun -np 4 pmesh-optimizer -o 3 -rs 0 -mid 9 -tid 2 -ni 200 -ls 2 -li 100 -bnd -qt 1 -qo 8
//   ICF shape and initial size:
//     mpirun -np 4 pmesh-optimizer -o 3 -rs 0 -mid 9 -tid 3 -ni 100 -ls 2 -li 100 -bnd -qt 1 -qo 8
//   ICF shape:
//     mpirun -np 4 pmesh-optimizer -o 3 -rs 0 -mid 1 -tid 1 -ni 100 -ls 2 -li 100 -bnd -qt 1 -qo 8
//   ICF limited shape:
//     mpirun -np 4 pmesh-optimizer -o 3 -rs 0 -mid 1 -tid 1 -ni 100 -ls 2 -li 100 -bnd -qt 1 -qo 8 -lc 10
//   ICF combo shape + size (rings, slow convergence):
//     mpirun -np 4 pmesh-optimizer -o 3 -rs 0 -mid 1 -tid 1 -ni 1000 -ls 2 -li 100 -bnd -qt 1 -qo 8 -cmb 1
//   3D pinched sphere shape (the mesh is in the mfem/data GitHub repository):
//   * mpirun -np 4 pmesh-optimizer -m ../../../mfem_data/ball-pert.mesh -o 4 -rs 0 -mid 303 -tid 1 -ni 20 -ls 2 -li 500 -fix-bnd
//   2D non-conforming shape and equal size:
//     mpirun -np 4 pmesh-optimizer -m ./amr-quad-q2.mesh -o 2 -rs 1 -mid 9 -tid 2 -ni 200 -ls 2 -li 100 -bnd -qt 1 -qo 8

<<<<<<< HEAD
#include "../../mfem.hpp"
=======
#include "mfem.hpp"
#include "../common/mfem-common.hpp"
>>>>>>> 5457d033
#include <iostream>
#include <fstream>
#include "mesh-optimizer.hpp"

using namespace mfem;
using namespace std;

<<<<<<< HEAD
class ParTMOPEstimator : public ErrorEstimator
{
protected:
   long current_sequence;
   int local_norm_p; ///< Local L_p norm to use, default is 1.
   Vector error_estimates;
   double total_error;
   bool anisotropic;
   Array<int> aniso_flags;

   ParFiniteElementSpace *pfespace;
   ParGridFunction *solution; ///< Not owned.
   MatrixCoefficient *solution_spec;
   bool discrete_flag;
   GridFunction tarsize;

   /// Check if the mesh of the solution was modified.
   bool MeshIsModified()
   {
      long mesh_sequence = solution->FESpace()->GetMesh()->GetSequence();
      MFEM_ASSERT(mesh_sequence >= current_sequence, "");
      return (mesh_sequence > current_sequence);
   }

   /// Compute the element error estimates.
   void ComputeEstimates();

public:
   ParTMOPEstimator(ParFiniteElementSpace &pfes,
                    ParGridFunction &sol)
      : current_sequence(-1),
        total_error(0.),
        anisotropic(false),
        pfespace(&pfes),
        solution(&sol),
        discrete_flag(true),
        tarsize()
   {if (solution==NULL) {discrete_flag=false;}}

   void SetAnisotropic(bool aniso = true) { anisotropic = aniso; }

   void SetSolution(ParGridFunction *size) {solution = size;}
   /// Return the total error from the last error estimate.
   double GetTotalError() const { return total_error; }

   void SetAnalyticTargetSpec(MatrixCoefficient *mspec)
   {solution_spec = mspec; discrete_flag=false;}

   /// Get a Vector with all element errors.
   virtual const Vector &GetLocalErrors()
   {
      if (MeshIsModified()) {ComputeEstimates(); }
      return error_estimates;
   }

   // Computes current element size
   virtual const GridFunction &GetLocalSolution()
   {
      if (MeshIsModified()) { ComputeEstimates(); }
      return tarsize;
   }

   virtual const Array<int> &GetAnisotropicFlags()
   {
      if (MeshIsModified()) { ComputeEstimates(); }
      return aniso_flags;
   }

   virtual void Reset() { current_sequence = -1; }

   virtual ~ParTMOPEstimator() {}

};

void ParTMOPEstimator::ComputeEstimates()
{
   // Compute error for each element
   Vector nodes_sol;
   const int NE = pfespace->GetNE();
   const int dim = pfespace->GetMesh()->Dimension();
   if (!discrete_flag)
   {
      GridFunction *nodes = pfespace->GetParMesh()->GetNodes();
      Vector nodesv(nodes->Size());
      nodesv.SetData(nodes->GetData());
      const int pnt_cnt = nodesv.Size()/dim;
      DenseMatrix K; K.SetSize(dim);
      nodes_sol.SetSize(pnt_cnt);
      Vector posv(dim);
      const IntegrationPoint *ip = NULL;
      IsoparametricTransformation *Tpr = NULL;

      for (int i=0; i<pnt_cnt; i++)
      {
         for (int j=0; j<dim; j++) {K(j,j) = nodesv(i+j*pnt_cnt);}
         solution_spec->Eval(K,*Tpr,*ip);
         Vector col1, col2;
         K.GetColumn(0, col1);
         K.GetColumn(1, col2);

         nodes_sol(i) = col1.Norml2()*col2.Norml2();
      }
      solution->SetSize(pnt_cnt);
      solution->SetData(nodes_sol.GetData());
   }

   L2_FECollection avg_fec(0,dim);
   FiniteElementSpace avg_fes(pfespace->GetMesh(), &avg_fec);
   tarsize.SetSpace(&avg_fes);
   solution->GetElementAverages(tarsize);

   error_estimates.SetSize(NE);
   total_error = 0.;
   for (int i=0; i<NE; i++)
   {
      double curr_size = pfespace->GetMesh()->GetElementVolume(i);
      double tar_size  = tarsize(i);
      double loc_err   = curr_size - tar_size;
      total_error += std::fabs(loc_err);

      error_estimates(i) = std::max(0.,loc_err);
   }

   current_sequence = solution->FESpace()->GetMesh()->GetSequence();
}


class TMOPRefiner : public MeshOperator
{
protected:
   ParTMOPEstimator &estimator;
   AnisotropicErrorEstimator *aniso_estimator;

   long   max_elements;
   long num_marked_elements;

   Array<Refinement> marked_elements;
   long current_sequence;

   int non_conforming;
   int nc_limit;

   double GetNorm(const Vector &local_err, Mesh &mesh) const;

   /** @brief Apply the operator to the mesh.
       @return STOP if a stopping criterion is satisfied or no elements were
       marked for refinement; REFINED + CONTINUE otherwise. */
   virtual int ApplyImpl(Mesh &mesh);

public:
   /// Construct a ThresholdRefiner using the given ErrorEstimator.
   TMOPRefiner(ParTMOPEstimator &est);

   // default destructor (virtual)

   /// Use nonconforming refinement, if possible (triangles, quads, hexes).
   void PreferNonconformingRefinement() { non_conforming = 1; }

   /** @brief Use conforming refinement, if possible (triangles, tetrahedra)
       -- this is the default. */
   void PreferConformingRefinement() { non_conforming = -1; }

   /** @brief Set the maximum ratio of refinement levels of adjacent elements
       (0 = unlimited). */
   void SetNCLimit(int nc_limit)
   {
      MFEM_ASSERT(nc_limit >= 0, "Invalid NC limit");
      this->nc_limit = nc_limit;
   }

   /// Get the number of marked elements in the last Apply() call.
   long GetNumMarkedElements() const { return num_marked_elements; }

   /// Reset the associated estimator.
   virtual void Reset();
};

TMOPRefiner::TMOPRefiner(ParTMOPEstimator &est)
   : estimator(est)
{
   aniso_estimator = dynamic_cast<AnisotropicErrorEstimator*>(&estimator);
   max_elements = std::numeric_limits<long>::max();

   num_marked_elements = 0L;
   current_sequence = -1;

   non_conforming = -1;
   nc_limit = 0;
}

int TMOPRefiner::ApplyImpl(Mesh &mesh)
{
   num_marked_elements = 0;
   marked_elements.SetSize(0);
   current_sequence = mesh.GetSequence();

   const long num_elements = mesh.GetGlobalNE();
   if (num_elements >= max_elements) { return STOP; }

   const int NE = mesh.GetNE();
   const Vector &local_err = estimator.GetLocalErrors();
   MFEM_ASSERT(local_err.Size() == NE, "invalid size of local_err");

   GridFunction tarsize = estimator.GetLocalSolution();

   int eltype = mesh.GetElement(1)->GetType();
   double scale = 0.;
   if (eltype==3)
   {
      scale = 3./5.;
   }
   else if (eltype==5)
   {
      scale = 7./9.;
   }
   else
   {
      MFEM_ABORT(" TMOP+AMR only allowed for quad or hex meshes.");
   }
   for (int el = 0; el < NE; el++)
   {
      if (local_err(el) > scale*tarsize(el))
      {
         //         std::cout << el << " " <<
         //                      local_err(el) << " " <<
         //                      tarsize(el) << " k10check\n";
         marked_elements.Append(Refinement(el));
      }
      else
      {
         //          std::cout << el << " " <<
         //                       local_err(el) << " " <<
         //                       tarsize(el) << " k10checkfail\n";
      }
   }

   if (aniso_estimator)
   {
      const Array<int> &aniso_flags = aniso_estimator->GetAnisotropicFlags();
      if (aniso_flags.Size() > 0)
      {
         for (int i = 0; i < marked_elements.Size(); i++)
         {
            Refinement &ref = marked_elements[i];
            ref.ref_type = aniso_flags[ref.index];
         }
      }
   }

   num_marked_elements = mesh.ReduceInt(marked_elements.Size());
   if (num_marked_elements == 0) { return STOP; }
   mesh.GeneralRefinement(marked_elements, non_conforming, nc_limit);
   return CONTINUE + REFINED;
}

void TMOPRefiner::Reset()
{
   estimator.Reset();
   current_sequence = -1;
   num_marked_elements = 0;
}

double weight_fun(const Vector &x);
void DiffuseField(ParGridFunction &field, int smooth_steps);

double discrete_size_2d(const Vector &x)
{
<<<<<<< HEAD
   const int opt = 1;
   const double small = 0.005, big = 0.1;
=======
   int opt = 2;
   const double small = 0.001, big = 0.01;
   double val = 0.;
>>>>>>> 1c4155dc7bcecffecdbb96dd0758db3ca7bcc221

   if (opt == 1) // sine wave
   {
      const double X = x(0), Y = x(1);
      val = std::tanh((10*(Y-0.5) + std::sin(4.0*M_PI*X)) + 1) -
            std::tanh((10*(Y-0.5) + std::sin(4.0*M_PI*X)) - 1);
   }
   else if (opt == 2) // semi-circle
   {
      const double xc = x(0) - 0.0, yc = x(1) - 0.5;
      const double r = sqrt(xc*xc + yc*yc);
      double r1 = 0.45; double r2 = 0.55; double sf=30.0;
      val = 0.5*(1+std::tanh(sf*(r-r1))) - 0.5*(1+std::tanh(sf*(r-r2)));
   }

   val = std::max(0.,val);
   val = std::min(1.,val);

   return val * small + (1.0 - val) * big;
}

double material_indicator_2d(const Vector &x)
{
   double xc = x(0)-0.5, yc = x(1)-0.5;
   double th = 22.5*M_PI/180.;
   double xn =  cos(th)*xc + sin(th)*yc;
   double yn = -sin(th)*xc + cos(th)*yc;
   double th2 = (th > 45.*M_PI/180) ? M_PI/2 - th : th;
   double stretch = 1/cos(th2);
   xc = xn/stretch; yc = yn/stretch;
   double tfac = 20;
   double s1 = 3;
   double s2 = 3;
   double wgt = std::tanh((tfac*(yc) + s2*std::sin(s1*M_PI*xc)) + 1);
   wgt = std::max(0., wgt);
   wgt = std::min(1., wgt);
   return wgt;
}

double discrete_ori_2d(const Vector &x)
{
   return M_PI * x(1) * (1.0 - x(1)) * cos(2 * M_PI * x(0));
}

double discrete_aspr_2d(const Vector &x)
{
   double xc = x(0)-0.5, yc = x(1)-0.5;
   double th = 22.5*M_PI/180.;
   double xn =  cos(th)*xc + sin(th)*yc;
   double yn = -sin(th)*xc + cos(th)*yc;
   xc = xn; yc = yn;

   double tfac = 20;
   double s1 = 3;
   double s2 = 2;
   double wgt = std::tanh((tfac*(yc) + s2*std::sin(s1*M_PI*xc)) + 1)
                - std::tanh((tfac*(yc) + s2*std::sin(s1*M_PI*xc)) - 1);
   wgt = std::max(0., wgt);
   wgt = std::min(1., wgt);
   return 0.1 + 1*(1-wgt)*(1-wgt);
}

void discrete_aspr_3d(const Vector &x, Vector &v)
{
   int dim = x.Size();
   v.SetSize(dim);
   double l1, l2, l3;
   l1 = 1.;
   l2 = 1. + 5*x(1);
   l3 = 1. + 10*x(2);
   v[0] = l1/pow(l2*l3,0.5);
   v[1] = l2/pow(l1*l3,0.5);
   v[2] = l3/pow(l2*l1,0.5);
}

class HessianCoefficient : public MatrixCoefficient
{
private:
<<<<<<< HEAD
   int type;
   int typemod = 1;
=======
   int metric;
>>>>>>> 1c4155dc7bcecffecdbb96dd0758db3ca7bcc221

public:
   HessianCoefficient(int dim, int metric_id)
      : MatrixCoefficient(dim), metric(metric_id) { }

   virtual void Eval(DenseMatrix &K, ElementTransformation &T,
                     const IntegrationPoint &ip)
   {
<<<<<<< HEAD
      if (&T==NULL)
      {
         Vector pos(3);
         for (int i=0; i<K.Size(); i++) {pos(i)=K(i,i);}
         (this)->Eval(K,pos);
      }
      else
      {
         Vector pos(3);
         T.Transform(ip, pos);
         (this)->Eval(K,pos);
      }
   }
   virtual void Eval(DenseMatrix &K, Vector pos)
   {
      if (typemod == 0)
      {
         K(0, 0) = 1.0 + 3.0 * std::sin(M_PI*pos(0));
         K(0, 1) = 0.0;
         K(1, 0) = 0.0;
         K(1, 1) = 1.0;
      }
      else if (typemod==1)
=======
      Vector pos(3);
      T.Transform(ip, pos);
      if (metric != 14 && metric != 87)
>>>>>>> 1c4155dc7bcecffecdbb96dd0758db3ca7bcc221
      {
         const double small = 0.001, big = 0.01;
         const double xc = pos(0) - 0.5, yc = pos(1) - 0.5;
         const double r = sqrt(xc*xc + yc*yc);
         double r1 = 0.15; double r2 = 0.35; double sf=30.0;
         const double eps = 0.5;

         const double tan1 = std::tanh(sf*(r-r1)),
                      tan2 = std::tanh(sf*(r-r2));

         double ind = (tan1 - tan2);
         if (ind > 1.0) {ind = 1.;}
         if (ind < 0.0) {ind = 0.;}
         double val = ind * small + (1.0 - ind) * big;
         //K(0, 0) = eps + 1.0 * (tan1 - tan2);
         K(0, 0) = 1.0;
         K(0, 1) = 0.0;
         K(1, 0) = 0.0;
         K(1, 1) = 1.0;
         K(0,0) *= pow(val,0.5);
         K(1,1) *= pow(val,0.5);
      }
      else if (typemod==2)
      {
         const double small = 0.001, big = 0.01;
         const double X = pos(0), Y = pos(1);
         double ind = std::tanh((10*(Y-0.5) + std::sin(4.0*M_PI*X)) + 1) -
                      std::tanh((10*(Y-0.5) + std::sin(4.0*M_PI*X)) - 1);
         if (ind > 1.0) {ind = 1.;}
         if (ind < 0.0) {ind = 0.;}
         double val = ind * small + (1.0 - ind) * big;
         K(0, 0) = pow(val,0.5);
         K(0, 1) = 0.0;
         K(1, 0) = 0.0;
         K(1, 1) = pow(val,0.5);
      }
      else if (typemod == 3) //sharp circle in ICF
      {
         const double xc = pos(0), yc = pos(1);
         const double r = sqrt(xc*xc + yc*yc);

         double r1 = 0.65; double r2 = 0.65; double sf=35.0;
         double sizefac = 0.1;
         const double eps2 = 0.01*sizefac;
         const double eps1 = 1.0*sizefac;

         const double tan1 = std::tanh(sf*(r-r1)+1),
                      tan2 = std::tanh(sf*(r-r2)-1);
         double wgt = 0.5*(tan1-tan2);
         double th = std::atan2(yc,xc)*180./M_PI;
         if (wgt > 1) { wgt = 1; }
         if (wgt < 0) { wgt = 0; }

         double minval = eps2 + eps1*(1-wgt)*(1-wgt);
         double maxval = eps1;
         double avgval = 0.5*(maxval+minval);
         double ampval = 0.5*(maxval-minval);
         double val2 = avgval + ampval*sin(2.*th*M_PI/180.+90*M_PI/180.);
         double val1 = avgval + ampval*sin(2.*th*M_PI/180.-90*M_PI/180.);

         // /*
         K(0,1) = 0.0;
         K(1,0) = 0.0;
         K(0,0) = val1;
         K(1,1) = val2;
         double val = pow(val1*val2,0.5);
      }
      else
      {
         K(0, 0) = 1.0 + 3.0 * std::sin(M_PI*pos(0));
         K(0, 1) = 0.0;
         K(1, 0) = 0.0;
         K(1, 1) = 1.0;
      }
      else if (metric == 14) // Size + Alignment
      {
         const double xc = pos(0), yc = pos(1);
         double theta = M_PI * yc * (1.0 - yc) * cos(2 * M_PI * xc);
         double alpha_bar = 0.1;

         K(0, 0) =  cos(theta);
         K(1, 0) =  sin(theta);
         K(0, 1) = -sin(theta);
         K(1, 1) =  cos(theta);

         K *= alpha_bar;
      }
      else if (metric == 87) // Shape + Size + Alignment
      {
         Vector x = pos;
         double xc = x(0)-0.5, yc = x(1)-0.5,
                th = 22.5*M_PI/180.;
         double xn =  cos(th)*xc + sin(th)*yc;
         double yn = -sin(th)*xc + cos(th)*yc;
         xc = xn; yc=yn;

         double tfac = 20, s1 = 3, s2 = 2;
         double wgt = std::tanh((tfac*(yc) + s2*std::sin(s1*M_PI*xc)) + 1)
                      - std::tanh((tfac*(yc) + s2*std::sin(s1*M_PI*xc)) - 1);
         wgt = std::max(0., wgt);
         wgt = std::min(1., wgt);

         xc = pos(0), yc = pos(1);
         double theta = M_PI * (yc) * (1.0 - yc) * cos(2 * M_PI * xc);

         K(0, 0) =  cos(theta);
         K(1, 0) =  sin(theta);
         K(0, 1) = -sin(theta);
         K(1, 1) =  cos(theta);

         double asp_ratio_tar = 0.1 + 1*(1-wgt)*(1-wgt);

         K(0, 0) *=  1/pow(asp_ratio_tar,0.5);
         K(1, 0) *=  1/pow(asp_ratio_tar,0.5);
         K(0, 1) *=  pow(asp_ratio_tar,0.5);
         K(1, 1) *=  pow(asp_ratio_tar,0.5);
      }
   }
};

<<<<<<< HEAD
void TMOPupdate(ParNonlinearForm &a, ParMesh &mesh,
                ParFiniteElementSpace &fespace,
                bool move_bnd)
{
   int dim = fespace.GetFE(0)->GetDim();
   if (move_bnd == false)
   {
      Array<int> ess_bdr(mesh.bdr_attributes.Max());
      ess_bdr = 1;
      a.SetEssentialBC(ess_bdr);
   }
   else
   {
      const int nd  = fespace.GetBE(0)->GetDof();
      int n = 0;
      for (int i = 0; i < mesh.GetNBE(); i++)
      {
         const int attr = mesh.GetBdrElement(i)->GetAttribute();
         MFEM_VERIFY(!(dim == 2 && attr == 3),
                     "Boundary attribute 3 must be used only for 3D meshes. "
                     "Adjust the attributes (1/2/3/4 for fixed x/y/z/all "
                     "components, rest for free nodes), or use -fix-bnd.");
         if (attr == 1 || attr == 2 || attr == 3) { n += nd; }
         if (attr == 4) { n += nd * dim; }
      }
      Array<int> ess_vdofs(n), vdofs;
      n = 0;
      for (int i = 0; i < mesh.GetNBE(); i++)
      {
         const int attr = mesh.GetBdrElement(i)->GetAttribute();
         fespace.GetBdrElementVDofs(i, vdofs);
         if (attr == 1) // Fix x components.
         {
            for (int j = 0; j < nd; j++)
            { ess_vdofs[n++] = vdofs[j]; }
         }
         else if (attr == 2) // Fix y components.
         {
            for (int j = 0; j < nd; j++)
            { ess_vdofs[n++] = vdofs[j+nd]; }
         }
         else if (attr == 3) // Fix z components.
         {
            for (int j = 0; j < nd; j++)
            { ess_vdofs[n++] = vdofs[j+2*nd]; }
         }
         else if (attr == 4) // Fix all components.
         {
            for (int j = 0; j < vdofs.Size(); j++)
            { ess_vdofs[n++] = vdofs[j]; }
         }
      }
      a.SetEssentialVDofs(ess_vdofs);
   }
};

=======
>>>>>>> 1c4155dc7bcecffecdbb96dd0758db3ca7bcc221

// Additional IntegrationRules that can be used with the --quad-type option.
IntegrationRules IntRulesLo(0, Quadrature1D::GaussLobatto);
IntegrationRules IntRulesCU(0, Quadrature1D::ClosedUniform);

=======
>>>>>>> 5457d033
int main (int argc, char *argv[])
{
   // 0. Initialize MPI.
   int num_procs, myid;
   MPI_Init(&argc, &argv);
   MPI_Comm_size(MPI_COMM_WORLD, &num_procs);
   MPI_Comm_rank(MPI_COMM_WORLD, &myid);

   // 1. Set the method's default parameters.
   const char *mesh_file = "icf.mesh";
   int mesh_poly_deg     = 1;
   int rs_levels         = 0;
   int rp_levels         = 0;
   double jitter         = 0.0;
   int metric_id         = 1;
   int target_id         = 1;
   double lim_const      = 0.0;
   double adapt_lim_const = 0.0;
   int quad_type         = 1;
   int quad_order        = 8;
<<<<<<< HEAD
   int newton_iter       = 10;
<<<<<<< HEAD
   double newton_rtol    = 1e-08;
=======
   double newton_rtol    = 1e-10;
>>>>>>> 1c4155dc7bcecffecdbb96dd0758db3ca7bcc221
   int lin_solver        = 2;
   int max_lin_iter      = 100;
   bool move_bnd         = true;
   bool combomet         = 0;
   int amr_flag          = 1;
=======
   int solver_type       = 0;
   int solver_iter       = 10;
   double solver_rtol    = 1e-10;
   int lin_solver        = 2;
   int max_lin_iter      = 100;
   bool move_bnd         = true;
   int combomet          = 0;
>>>>>>> 5457d033
   bool normalization    = false;
   bool visualization    = true;
   int verbosity_level   = 0;
   bool fdscheme         = false;
   int adapt_eval        = 0;
   bool exactaction      = false;

   // 2. Parse command-line options.
   OptionsParser args(argc, argv);
   args.AddOption(&mesh_file, "-m", "--mesh",
                  "Mesh file to use.");
   args.AddOption(&mesh_poly_deg, "-o", "--order",
                  "Polynomial degree of mesh finite element space.");
   args.AddOption(&rs_levels, "-rs", "--refine-serial",
                  "Number of times to refine the mesh uniformly in serial.");
   args.AddOption(&rp_levels, "-rp", "--refine-parallel",
                  "Number of times to refine the mesh uniformly in parallel.");
   args.AddOption(&jitter, "-ji", "--jitter",
                  "Random perturbation scaling factor.");
   args.AddOption(&metric_id, "-mid", "--metric-id",
                  "Mesh optimization metric:\n\t"
                  "1  : |T|^2                          -- 2D shape\n\t"
                  "2  : 0.5|T|^2/tau-1                 -- 2D shape (condition number)\n\t"
                  "7  : |T-T^-t|^2                     -- 2D shape+size\n\t"
                  "9  : tau*|T-T^-t|^2                 -- 2D shape+size\n\t"
                  "22 : 0.5(|T|^2-2*tau)/(tau-tau_0)   -- 2D untangling\n\t"
                  "50 : 0.5|T^tT|^2/tau^2-1            -- 2D shape\n\t"
                  "55 : (tau-1)^2                      -- 2D size\n\t"
                  "56 : 0.5(sqrt(tau)-1/sqrt(tau))^2   -- 2D size\n\t"
                  "58 : |T^tT|^2/(tau^2)-2*|T|^2/tau+2 -- 2D shape\n\t"
                  "77 : 0.5(tau-1/tau)^2               -- 2D size\n\t"
                  "211: (tau-1)^2-tau+sqrt(tau^2)      -- 2D untangling\n\t"
                  "252: 0.5(tau-1)^2/(tau-tau_0)       -- 2D untangling\n\t"
                  "301: (|T||T^-1|)/3-1              -- 3D shape\n\t"
                  "302: (|T|^2|T^-1|^2)/9-1          -- 3D shape\n\t"
                  "303: (|T|^2)/3*tau^(2/3)-1        -- 3D shape\n\t"
                  "315: (tau-1)^2                    -- 3D size\n\t"
                  "316: 0.5(sqrt(tau)-1/sqrt(tau))^2 -- 3D size\n\t"
                  "321: |T-T^-t|^2                   -- 3D shape+size\n\t"
                  "352: 0.5(tau-1)^2/(tau-tau_0)     -- 3D untangling");
   args.AddOption(&target_id, "-tid", "--target-id",
                  "Target (ideal element) type:\n\t"
                  "1: Ideal shape, unit size\n\t"
                  "2: Ideal shape, equal size\n\t"
                  "3: Ideal shape, initial size\n\t"
                  "4: Given full analytic Jacobian (in physical space)\n\t"
                  "5: Ideal shape, given size (in physical space)");
   args.AddOption(&lim_const, "-lc", "--limit-const", "Limiting constant.");
   args.AddOption(&adapt_lim_const, "-alc", "--adapt-limit-const",
                  "Adaptive limiting coefficient constant.");
   args.AddOption(&quad_type, "-qt", "--quad-type",
                  "Quadrature rule type:\n\t"
                  "1: Gauss-Lobatto\n\t"
                  "2: Gauss-Legendre\n\t"
                  "3: Closed uniform points");
   args.AddOption(&quad_order, "-qo", "--quad_order",
                  "Order of the quadrature rule.");
   args.AddOption(&solver_type, "-st", "--solver-type",
                  " Type of solver: (default) 0: Newton, 1: LBFGS");
   args.AddOption(&solver_iter, "-ni", "--newton-iters",
                  "Maximum number of Newton iterations.");
   args.AddOption(&solver_rtol, "-rtol", "--newton-rel-tolerance",
                  "Relative tolerance for the Newton solver.");
   args.AddOption(&lin_solver, "-ls", "--lin-solver",
                  "Linear solver: 0 - l1-Jacobi, 1 - CG, 2 - MINRES.");
   args.AddOption(&max_lin_iter, "-li", "--lin-iter",
                  "Maximum number of iterations in the linear solve.");
   args.AddOption(&move_bnd, "-bnd", "--move-boundary", "-fix-bnd",
                  "--fix-boundary",
                  "Enable motion along horizontal and vertical boundaries.");
<<<<<<< HEAD
   args.AddOption(&combomet, "-cmb", "--combo-met", "-no-cmb", "--no-combo-met",
                  "Combination of metrics.");
   args.AddOption(&amr_flag, "-amr", "--amr-flag",
                  "1 - AMR after TMOP");
=======
   args.AddOption(&combomet, "-cmb", "--combo-type",
                  "Combination of metrics options:"
                  "0: Use single metric\n\t"
                  "1: Shape + space-dependent size given analytically\n\t"
                  "2: Shape + adapted size given discretely; shared target");
>>>>>>> 5457d033
   args.AddOption(&normalization, "-nor", "--normalization", "-no-nor",
                  "--no-normalization",
                  "Make all terms in the optimization functional unitless.");
   args.AddOption(&fdscheme, "-fd", "--fd_approximation",
                  "-no-fd", "--no-fd-approx",
                  "Enable finite difference based derivative computations.");
   args.AddOption(&exactaction, "-ex", "--exact_action",
                  "-no-ex", "--no-exact-action",
                  "Enable exact action of TMOP_Integrator.");
   args.AddOption(&visualization, "-vis", "--visualization", "-no-vis",
                  "--no-visualization",
                  "Enable or disable GLVis visualization.");
   args.AddOption(&verbosity_level, "-vl", "--verbosity-level",
                  "Set the verbosity level - 0, 1, or 2.");
   args.AddOption(&adapt_eval, "-ae", "--adaptivity-evaluator",
                  "0 - Advection based (DEFAULT), 1 - GSLIB.");
   args.Parse();
   if (!args.Good())
   {
      if (myid == 0) { args.PrintUsage(cout); }
      return 1;
   }
   if (myid == 0) { args.PrintOptions(cout); }

   // 3. Initialize and refine the starting mesh.
   Mesh *mesh = new Mesh(mesh_file, 1, 1, false);
   for (int lev = 0; lev < rs_levels; lev++)
   {
      mesh->UniformRefinement();
   }
   const int dim = mesh->Dimension();
   if (myid == 0)
   {
      cout << "Mesh curvature: ";
      if (mesh->GetNodes()) { cout << mesh->GetNodes()->OwnFEC()->Name(); }
      else { cout << "(NONE)"; }
      cout << endl;
   }
<<<<<<< HEAD
   mesh->EnsureNCMesh();
=======

>>>>>>> 5457d033
   ParMesh *pmesh = new ParMesh(MPI_COMM_WORLD, *mesh);

   delete mesh;
   for (int lev = 0; lev < rp_levels; lev++)
   {
      pmesh->UniformRefinement();
   }

   // 4. Define a finite element space on the mesh. Here we use vector finite
   //    elements which are tensor products of quadratic finite elements. The
   //    number of components in the vector finite element space is specified by
   //    the last parameter of the FiniteElementSpace constructor.
   FiniteElementCollection *fec;
   if (mesh_poly_deg <= 0)
   {
      fec = new QuadraticPosFECollection;
      mesh_poly_deg = 2;
   }
   else { fec = new H1_FECollection(mesh_poly_deg, dim); }
   ParFiniteElementSpace *pfespace = new ParFiniteElementSpace(pmesh, fec, dim);

   // 5. Make the mesh curved based on the above finite element space. This
   //    means that we define the mesh elements through a fespace-based
   //    transformation of the reference element.
   pmesh->SetNodalFESpace(pfespace);

   // 6. Set up an empty right-hand side vector b, which is equivalent to b=0.
   Vector b(0);

   // 7. Get the mesh nodes (vertices and other degrees of freedom in the finite
   //    element space) as a finite element grid function in fespace. Note that
   //    changing x automatically changes the shapes of the mesh elements.
   ParGridFunction x(pfespace);
   pmesh->SetNodalGridFunction(&x);

   // 8. Define a vector representing the minimal local mesh size in the mesh
   //    nodes. We index the nodes using the scalar version of the degrees of
   //    freedom in pfespace. Note: this is partition-dependent.
   //
   //    In addition, compute average mesh size and total volume.
   Vector h0(pfespace->GetNDofs());
   h0 = infinity();
   double vol_loc = 0.0;
   Array<int> dofs;
   for (int i = 0; i < pmesh->GetNE(); i++)
   {
      // Get the local scalar element degrees of freedom in dofs.
      pfespace->GetElementDofs(i, dofs);
      // Adjust the value of h0 in dofs based on the local mesh size.
      const double hi = pmesh->GetElementSize(i);
      for (int j = 0; j < dofs.Size(); j++)
      {
         h0(dofs[j]) = min(h0(dofs[j]), hi);
      }
      vol_loc += pmesh->GetElementVolume(i);
   }
   double volume;
   MPI_Allreduce(&vol_loc, &volume, 1, MPI_DOUBLE, MPI_SUM, MPI_COMM_WORLD);
   const double small_phys_size = pow(volume, 1.0 / dim) / 100.0;

   // 9. Add a random perturbation to the nodes in the interior of the domain.
   //    We define a random grid function of fespace and make sure that it is
   //    zero on the boundary and its values are locally of the order of h0.
   //    The latter is based on the DofToVDof() method which maps the scalar to
   //    the vector degrees of freedom in pfespace.
   ParGridFunction rdm(pfespace);
   rdm.Randomize();
   rdm -= 0.25; // Shift to random values in [-0.5,0.5].
   rdm *= jitter;
   // Scale the random values to be of order of the local mesh size.
   for (int i = 0; i < pfespace->GetNDofs(); i++)
   {
      for (int d = 0; d < dim; d++)
      {
         rdm(pfespace->DofToVDof(i,d)) *= h0(i);
      }
   }
   Array<int> vdofs;
   for (int i = 0; i < pfespace->GetNBE(); i++)
   {
      // Get the vector degrees of freedom in the boundary element.
      pfespace->GetBdrElementVDofs(i, vdofs);
      // Set the boundary values to zero.
      for (int j = 0; j < vdofs.Size(); j++) { rdm(vdofs[j]) = 0.0; }
   }
   x -= rdm;
   // Set the perturbation of all nodes from the true nodes.
   x.SetTrueVector();
   x.SetFromTrueVector();

   // 10. Save the starting (prior to the optimization) mesh to a file. This
   //     output can be viewed later using GLVis: "glvis -m perturbed -np
   //     num_mpi_tasks".
   {
      ostringstream mesh_name;
      mesh_name << "perturbed.mesh";
      ofstream mesh_ofs(mesh_name.str().c_str());
      mesh_ofs.precision(8);
      pmesh->PrintAsOne(mesh_ofs);
   }

   // 11. Store the starting (prior to the optimization) positions.
   ParGridFunction x0(pfespace);
   x0 = x;

   // 12. Form the integrator that uses the chosen metric and target.
   double tauval = -0.1;
   TMOP_QualityMetric *metric = NULL;
   switch (metric_id)
   {
      case 1: metric = new TMOP_Metric_001; break;
      case 2: metric = new TMOP_Metric_002; break;
      case 7: metric = new TMOP_Metric_007; break;
      case 9: metric = new TMOP_Metric_009; break;
      case 14: metric = new TMOP_Metric_SSA2D; break;
      case 22: metric = new TMOP_Metric_022(tauval); break;
      case 50: metric = new TMOP_Metric_050; break;
      case 55: metric = new TMOP_Metric_055; break;
      case 56: metric = new TMOP_Metric_056; break;
      case 58: metric = new TMOP_Metric_058; break;
      case 77: metric = new TMOP_Metric_077; break;
      case 85: metric = new TMOP_Metric_085; break;
      case 211: metric = new TMOP_Metric_211; break;
      case 252: metric = new TMOP_Metric_252(tauval); break;
      case 301: metric = new TMOP_Metric_301; break;
      case 302: metric = new TMOP_Metric_302; break;
      case 303: metric = new TMOP_Metric_303; break;
      case 315: metric = new TMOP_Metric_315; break;
      case 316: metric = new TMOP_Metric_316; break;
      case 321: metric = new TMOP_Metric_321; break;
      case 352: metric = new TMOP_Metric_352(tauval); break;
      default:
         if (myid == 0) { cout << "Unknown metric_id: " << metric_id << endl; }
         return 3;
   }
   TargetConstructor::TargetType target_t;
   TargetConstructor *target_c = NULL;
   HessianCoefficient *adapt_coeff = NULL;
   H1_FECollection ind_fec(mesh_poly_deg, dim);
   ParFiniteElementSpace ind_fes(pmesh, &ind_fec);
<<<<<<< HEAD
   ParGridFunction size; size.SetSpace(&ind_fes);
   DiscreteAdaptTC *tcd = NULL;
   AnalyticAdaptTC *tca = NULL;
=======
   ParFiniteElementSpace ind_fesv(pmesh, &ind_fec, dim);
   ParGridFunction size(&ind_fes), aspr(&ind_fes), disc(&ind_fes), ori(&ind_fes);
   ParGridFunction aspr3d(&ind_fesv), size3d(&ind_fesv);

>>>>>>> 1c4155dc7bcecffecdbb96dd0758db3ca7bcc221
   switch (target_id)
   {
      case 1: target_t = TargetConstructor::IDEAL_SHAPE_UNIT_SIZE; break;
      case 2: target_t = TargetConstructor::IDEAL_SHAPE_EQUAL_SIZE; break;
      case 3: target_t = TargetConstructor::IDEAL_SHAPE_GIVEN_SIZE; break;
      case 4:
      {
         target_t = TargetConstructor::GIVEN_FULL;
<<<<<<< HEAD
         tca = new AnalyticAdaptTC(target_t);
         adapt_coeff = new HessianCoefficient(dim, 1);
         tca->SetAnalyticTargetSpec(NULL, NULL, adapt_coeff);
         target_c = tca;
=======
         AnalyticAdaptTC *tc = new AnalyticAdaptTC(target_t);
         adapt_coeff = new HessianCoefficient(dim, metric_id);
         tc->SetAnalyticTargetSpec(NULL, NULL, adapt_coeff);
         target_c = tc;
>>>>>>> 1c4155dc7bcecffecdbb96dd0758db3ca7bcc221
         break;
      }
      case 5:
      {
         target_t = TargetConstructor::IDEAL_SHAPE_GIVEN_SIZE;
<<<<<<< HEAD
         tcd= new DiscreteAdaptTC(target_t);
         FunctionCoefficient ind_coeff(ind_values);
         size.ProjectCoefficient(ind_coeff);
         tcd->SetParDiscreteTargetSpec(size);
         target_c = tcd;
=======
         DiscreteAdaptTC *tc = new DiscreteAdaptTC(target_t);
         if (adapt_eval == 0)
         {
            tc->SetAdaptivityEvaluator(new AdvectorCG);
         }
         else
         {
#ifdef MFEM_USE_GSLIB
            tc->SetAdaptivityEvaluator(new InterpolatorFP);
#else
            MFEM_ABORT("MFEM is not built with GSLIB.");
#endif
         }
         FunctionCoefficient ind_coeff(discrete_size_2d);
         size.ProjectCoefficient(ind_coeff);
         tc->SetParDiscreteTargetSize(size);
         target_c = tc;
         break;
      }
      case 6: //material indicator 2D
      {
         ParGridFunction d_x(&ind_fes), d_y(&ind_fes);

         target_t = TargetConstructor::GIVEN_SHAPE_AND_SIZE;
         DiscreteAdaptTC *tc = new DiscreteAdaptTC(target_t);
         FunctionCoefficient ind_coeff(material_indicator_2d);
         disc.ProjectCoefficient(ind_coeff);
         if (adapt_eval == 0)
         {
            tc->SetAdaptivityEvaluator(new AdvectorCG);
         }
         else
         {
#ifdef MFEM_USE_GSLIB
            tc->SetAdaptivityEvaluator(new InterpolatorFP);
#else
            MFEM_ABORT("MFEM is not built with GSLIB.");
#endif
         }
         //Diffuse the interface
         DiffuseField(disc,2);

         //Get  partials with respect to x and y of the grid function
         disc.GetDerivative(1,0,d_x);
         disc.GetDerivative(1,1,d_y);

         //Compute the squared magnitude of the gradient
         for (int i = 0; i < size.Size(); i++)
         {
            size(i) = std::pow(d_x(i),2)+std::pow(d_y(i),2);
         }
         const double max = size.Max();
         double max_all;
         MPI_Allreduce(&max, &max_all, 1, MPI_DOUBLE, MPI_MAX, MPI_COMM_WORLD);

         for (int i = 0; i < d_x.Size(); i++)
         {
            d_x(i) = std::abs(d_x(i));
            d_y(i) = std::abs(d_y(i));
         }
         const double eps = 0.01;
         const double aspr_ratio = 20.0;
         const double size_ratio = 40.0;

         for (int i = 0; i < size.Size(); i++)
         {
            size(i) = (size(i)/max_all);
            aspr(i) = (d_x(i)+eps)/(d_y(i)+eps);
            aspr(i) = 0.1 + 0.9*(1-size(i))*(1-size(i));
            if (aspr(i) > aspr_ratio) {aspr(i) = aspr_ratio;}
            if (aspr(i) < 1.0/aspr_ratio) {aspr(i) = 1.0/aspr_ratio;}
         }
         Vector vals;
         const int NE = pmesh->GetNE();
         double volume = 0.0, volume_ind = 0.0;

         for (int i = 0; i < NE; i++)
         {
            ElementTransformation *Tr = pmesh->GetElementTransformation(i);
            const IntegrationRule &ir =
               IntRules.Get(pmesh->GetElementBaseGeometry(i), Tr->OrderJ());
            size.GetValues(i, ir, vals);
            for (int j = 0; j < ir.GetNPoints(); j++)
            {
               const IntegrationPoint &ip = ir.IntPoint(j);
               Tr->SetIntPoint(&ip);
               volume     += ip.weight * Tr->Weight();
               volume_ind += vals(j) * ip.weight * Tr->Weight();
            }
         }
         double volume_all, volume_ind_all;
         int NE_ALL;
         MPI_Allreduce(&volume, &volume_all, 1, MPI_DOUBLE, MPI_SUM, MPI_COMM_WORLD);
         MPI_Allreduce(&volume_ind, &volume_ind_all, 1, MPI_DOUBLE, MPI_SUM,
                       MPI_COMM_WORLD);
         MPI_Allreduce(&NE, &NE_ALL, 1, MPI_INT, MPI_SUM, MPI_COMM_WORLD);

         const double avg_zone_size = volume_all / NE_ALL;

         const double small_avg_ratio =
            (volume_ind_all + (volume_all - volume_ind_all) / size_ratio)
            / volume_all;

         const double small_zone_size = small_avg_ratio * avg_zone_size;
         const double big_zone_size   = size_ratio * small_zone_size;

         for (int i = 0; i < size.Size(); i++)
         {
            const double val = size(i);
            const double a = (big_zone_size - small_zone_size) / small_zone_size;
            size(i) = big_zone_size / (1.0+a*val);
         }

         DiffuseField(size, 2);
         DiffuseField(aspr, 2);

         tc->SetParDiscreteTargetSize(size);
         tc->SetParDiscreteTargetAspectRatio(aspr);
         target_c = tc;
         break;
      }
      case 7: // aspect-ratio 3D
      {
         target_t = TargetConstructor::GIVEN_SHAPE_AND_SIZE;
         DiscreteAdaptTC *tc = new DiscreteAdaptTC(target_t);
         if (adapt_eval == 0)
         {
            tc->SetAdaptivityEvaluator(new AdvectorCG);
         }
         else
         {
#ifdef MFEM_USE_GSLIB
            tc->SetAdaptivityEvaluator(new InterpolatorFP);
#else
            MFEM_ABORT("MFEM is not built with GSLIB.");
#endif
         }
         VectorFunctionCoefficient fd_aspr3d(dim, discrete_aspr_3d);
         aspr3d.ProjectCoefficient(fd_aspr3d);
         tc->SetParDiscreteTargetAspectRatio(aspr3d);
         target_c = tc;
         break;
      }
      case 8: // shape/size + orientation 2D
      {
         target_t = TargetConstructor::GIVEN_SHAPE_AND_SIZE;
         DiscreteAdaptTC *tc = new DiscreteAdaptTC(target_t);
         if (adapt_eval == 0)
         {
            tc->SetAdaptivityEvaluator(new AdvectorCG);
         }
         else
         {
#ifdef MFEM_USE_GSLIB
            tc->SetAdaptivityEvaluator(new InterpolatorFP);
#else
            MFEM_ABORT("MFEM is not built with GSLIB.");
#endif
         }

         if (metric_id == 14)
         {
            ConstantCoefficient ind_coeff(0.1*0.1);
            size.ProjectCoefficient(ind_coeff);
            tc->SetParDiscreteTargetSize(size);
         }

         if (metric_id == 85)
         {
            FunctionCoefficient aspr_coeff(discrete_aspr_2d);
            aspr.ProjectCoefficient(aspr_coeff);
            DiffuseField(aspr,2);
            tc->SetParDiscreteTargetAspectRatio(aspr);
         }

         FunctionCoefficient ori_coeff(discrete_ori_2d);
         ori.ProjectCoefficient(ori_coeff);
         tc->SetParDiscreteTargetOrientation(ori);
         target_c = tc;
>>>>>>> 1c4155dc7bcecffecdbb96dd0758db3ca7bcc221
         break;
      }
      default:
         if (myid == 0) { cout << "Unknown target_id: " << target_id << endl; }
         return 3;
   }

   if (target_c == NULL)
   {
      target_c = new TargetConstructor(target_t, MPI_COMM_WORLD);
   }
   target_c->SetNodes(x0);
   TMOP_Integrator *he_nlf_integ= new TMOP_Integrator(metric, target_c);
   if (fdscheme) { he_nlf_integ->EnableFiniteDifferences(x); }
   he_nlf_integ->SetExactActionFlag(exactaction);

   // 13. Setup the quadrature rule for the non-linear form integrator.
   const IntegrationRule *ir = NULL;
   const int geom_type = pfespace->GetFE(0)->GetGeomType();
   switch (quad_type)
   {
      case 1: ir = &IntRulesLo.Get(geom_type, quad_order); break;
      case 2: ir = &IntRules.Get(geom_type, quad_order); break;
      case 3: ir = &IntRulesCU.Get(geom_type, quad_order); break;
      default:
         if (myid == 0) { cout << "Unknown quad_type: " << quad_type << endl; }
         return 3;
   }
   if (myid == 0)
   { cout << "Quadrature points per cell: " << ir->GetNPoints() << endl; }
   he_nlf_integ->SetIntegrationRule(*ir);

   if (normalization) { he_nlf_integ->ParEnableNormalization(x0); }

   // 14. Limit the node movement.
   // The limiting distances can be given by a general function of space.
   ParGridFunction dist(pfespace);
   dist = 1.0;
   // The small_phys_size is relevant only with proper normalization.
   if (normalization) { dist = small_phys_size; }
   ConstantCoefficient lim_coeff(lim_const);
   if (lim_const != 0.0) { he_nlf_integ->EnableLimiting(x0, dist, lim_coeff); }

   // Adaptive limiting.
   ParGridFunction zeta_0(&ind_fes);
   ConstantCoefficient coef_zeta(adapt_lim_const);
   AdaptivityEvaluator *adapt_evaluator = NULL;
   if (adapt_lim_const > 0.0)
   {
      FunctionCoefficient alim_coeff(adapt_lim_fun);
      zeta_0.ProjectCoefficient(alim_coeff);

      if (adapt_eval == 0) { adapt_evaluator = new AdvectorCG; }
      else if (adapt_eval == 1)
      {
#ifdef MFEM_USE_GSLIB
         adapt_evaluator = new InterpolatorFP;
#else
         MFEM_ABORT("MFEM is not built with GSLIB support!");
#endif
      }
      else { MFEM_ABORT("Bad interpolation option."); }

      he_nlf_integ->EnableAdaptiveLimiting(zeta_0, coef_zeta, *adapt_evaluator);
      if (visualization)
      {
         socketstream vis1;
         common::VisualizeField(vis1, "localhost", 19916, zeta_0, "Zeta 0",
                                300, 600, 300, 300);
      }
   }

   // 15. Setup the final NonlinearForm (which defines the integral of interest,
   //     its first and second derivatives). Here we can use a combination of
   //     metrics, i.e., optimize the sum of two integrals, where both are
   //     scaled by used-defined space-dependent weights.  Note that there are
   //     no command-line options for the weights and the type of the second
   //     metric; one should update those in the code.
   ParNonlinearForm a(pfespace);
   ConstantCoefficient *coeff1 = NULL;
   TMOP_QualityMetric *metric2 = NULL;
   TargetConstructor *target_c2 = NULL;
   FunctionCoefficient coeff2(weight_fun);

   if (combomet > 0)
   {
      // First metric.
      coeff1 = new ConstantCoefficient(1.0);
      he_nlf_integ->SetCoefficient(*coeff1);

      // Second metric.
      metric2 = new TMOP_Metric_077;
      TMOP_Integrator *he_nlf_integ2 = NULL;
      if (combomet == 1)
      {
         target_c2 = new TargetConstructor(
            TargetConstructor::IDEAL_SHAPE_EQUAL_SIZE, MPI_COMM_WORLD);
         target_c2->SetVolumeScale(0.01);
         target_c2->SetNodes(x0);
         he_nlf_integ2 = new TMOP_Integrator(metric2, target_c2);
         he_nlf_integ2->SetCoefficient(coeff2);
      }
      else { he_nlf_integ2 = new TMOP_Integrator(metric2, target_c); }
      he_nlf_integ2->SetIntegrationRule(*ir);
      if (fdscheme) { he_nlf_integ2->EnableFiniteDifferences(x); }
      he_nlf_integ2->SetExactActionFlag(exactaction);

      TMOPComboIntegrator *combo = new TMOPComboIntegrator;
      combo->AddTMOPIntegrator(he_nlf_integ);
      combo->AddTMOPIntegrator(he_nlf_integ2);
      if (normalization) { combo->ParEnableNormalization(x0); }
      if (lim_const != 0.0) { combo->EnableLimiting(x0, dist, lim_coeff); }

      a.AddDomainIntegrator(combo);
   }
   else { a.AddDomainIntegrator(he_nlf_integ); }

   const double init_energy = a.GetParGridFunctionEnergy(x);

   // 16. Visualize the starting mesh and metric values.
   if (visualization)
   {
      char title[] = "Initial metric values";
      vis_tmop_metric_p(mesh_poly_deg, *metric, *target_c, *pmesh, title, 0);
   }

   // 17. Fix all boundary nodes, or fix only a given component depending on the
   //     boundary attributes of the given mesh.  Attributes 1/2/3 correspond to
   //     fixed x/y/z components of the node.  Attribute 4 corresponds to an
   //     entirely fixed node.  Other boundary attributes do not affect the node
   //     movement boundary conditions.
   if (move_bnd == false)
   {
      Array<int> ess_bdr(pmesh->bdr_attributes.Max());
      ess_bdr = 1;
      a.SetEssentialBC(ess_bdr);
   }
   else
   {
      const int nd  = pfespace->GetBE(0)->GetDof();
      int n = 0;
      for (int i = 0; i < pmesh->GetNBE(); i++)
      {
         const int attr = pmesh->GetBdrElement(i)->GetAttribute();
         MFEM_VERIFY(!(dim == 2 && attr == 3),
                     "Boundary attribute 3 must be used only for 3D meshes. "
                     "Adjust the attributes (1/2/3/4 for fixed x/y/z/all "
                     "components, rest for free nodes), or use -fix-bnd.");
         if (attr == 1 || attr == 2 || attr == 3) { n += nd; }
         if (attr == 4) { n += nd * dim; }
      }
      Array<int> ess_vdofs(n), vdofs;
      n = 0;
      for (int i = 0; i < pmesh->GetNBE(); i++)
      {
         const int attr = pmesh->GetBdrElement(i)->GetAttribute();
         pfespace->GetBdrElementVDofs(i, vdofs);
         if (attr == 1) // Fix x components.
         {
            for (int j = 0; j < nd; j++)
            { ess_vdofs[n++] = vdofs[j]; }
         }
         else if (attr == 2) // Fix y components.
         {
            for (int j = 0; j < nd; j++)
            { ess_vdofs[n++] = vdofs[j+nd]; }
         }
         else if (attr == 3) // Fix z components.
         {
            for (int j = 0; j < nd; j++)
            { ess_vdofs[n++] = vdofs[j+2*nd]; }
         }
         else if (attr == 4) // Fix all components.
         {
            for (int j = 0; j < vdofs.Size(); j++)
            { ess_vdofs[n++] = vdofs[j]; }
         }
      }
      a.SetEssentialVDofs(ess_vdofs);
   }

   // 18. As we use the Newton method to solve the resulting nonlinear system,
   //     here we setup the linear solver for the system's Jacobian.
   Solver *S = NULL;
   const double linsol_rtol = 1e-12;
   if (lin_solver == 0)
   {
      S = new DSmoother(1, 1.0, max_lin_iter);
   }
   else if (lin_solver == 1)
   {
      CGSolver *cg = new CGSolver(MPI_COMM_WORLD);
      cg->SetMaxIter(max_lin_iter);
      cg->SetRelTol(linsol_rtol);
      cg->SetAbsTol(0.0);
      cg->SetPrintLevel(verbosity_level >= 2 ? 3 : -1);
      S = cg;
   }
   else
   {
      MINRESSolver *minres = new MINRESSolver(MPI_COMM_WORLD);
      minres->SetMaxIter(max_lin_iter);
      minres->SetRelTol(linsol_rtol);
      minres->SetAbsTol(0.0);
      minres->SetPrintLevel(verbosity_level >= 2 ? 3 : -1);
      S = minres;
   }

   // 19. Compute the minimum det(J) of the starting mesh.
   tauval = infinity();
   const int NE = pmesh->GetNE();
   for (int i = 0; i < NE; i++)
   {
      ElementTransformation *transf = pmesh->GetElementTransformation(i);
      for (int j = 0; j < ir->GetNPoints(); j++)
      {
         transf->SetIntPoint(&ir->IntPoint(j));
         tauval = min(tauval, transf->Jacobian().Det());
      }
   }
   double minJ0;
   MPI_Allreduce(&tauval, &minJ0, 1, MPI_DOUBLE, MPI_MIN, MPI_COMM_WORLD);
   tauval = minJ0;
   if (myid == 0)
   { cout << "Minimum det(J) of the original mesh is " << tauval << endl; }
<<<<<<< HEAD

   // 20. Finally, perform the nonlinear optimization.
   NewtonSolver *newton = NULL;
   if (tauval > 0.0)
   {
      tauval = 0.0;
      TMOPNewtonSolver *tns = new TMOPNewtonSolver(pfespace->GetComm(), *ir);
      newton = tns;
      if (myid == 0)
      { cout << "TMOPNewtonSolver is used (as all det(J) > 0)." << endl; }
   }
   else
   {
      if ( (dim == 2 && metric_id != 22 && metric_id != 252) ||
           (dim == 3 && metric_id != 352) )
      {
         if (myid == 0)
         { cout << "The mesh is inverted. Use an untangling metric.\n"; }
         return 3;
      }
      double h0min = h0.Min(), h0min_all;
      MPI_Allreduce(&h0min, &h0min_all, 1, MPI_DOUBLE, MPI_MIN, MPI_COMM_WORLD);
      tauval -= 0.01 * h0min_all; // Slightly below minJ0 to avoid div by 0.
      newton = new TMOPDescentNewtonSolver(pfespace->GetComm(), *ir);
      if (myid == 0)
      { cout << "TMOPDescentNewtonSolver is used (as some det(J) < 0).\n"; }
   }
   newton->SetPreconditioner(*S);
   newton->SetMaxIter(newton_iter);
   newton->SetRelTol(newton_rtol);
   newton->SetAbsTol(0.0);
   newton->SetPrintLevel(verbosity_level >= 1 ? 1 : -1);


   // 20. AMR based size refinemenet if a size metric is used
   ParTMOPEstimator tmope(ind_fes,size);
   if (target_id==4) {tmope.SetAnalyticTargetSpec(adapt_coeff);}
   TMOPRefiner tmopr(tmope);
   if (amr_flag==1)
   {
      int nc_limit = 1;
      int ni_limit = 5;
      int newtonstop = 0;
      int amrstop = 0;

      tmopr.PreferNonconformingRefinement();
      tmopr.SetNCLimit(nc_limit);

      for (int it = 0; it<ni_limit; it++)
      {
         if (myid==0) {std::cout << it << " Begin NEWTON+AMR Iteration\n";}
         newton->SetOperator(a);
         newton->Mult(b, x.GetTrueVector());
         x.SetFromTrueVector();
         if (newton->GetConverged() == false)
         {
            cout << "NewtonIteration: rtol = " << newton_rtol << " not achieved."
                 << endl;
         }
         if (amrstop==1)
         {
            if (myid==0) {cout << it << " Newton and AMR have converged" << endl;}
            break;
         }
         char title1[10];
         sprintf(title1, "%s %d","Newton", it);
         //vis_tmop_metric_s(mesh_poly_deg, *metric, *target_c, mesh, title1, 600);


         for (int amrit=0; amrit<nc_limit; amrit++)
         {
            tmopr.Reset();
            if (nc_limit!=0 && amrstop==0) {tmopr.Apply(*pmesh);}
            //Update stuff
            ind_fes.Update();
            size.Update();
            pfespace->Update();
            x.Update(); x.SetTrueVector();
            x0.Update(); x0.SetTrueVector();
            pfespace->UpdatesFinished();
            if (target_id == 5)
            {
               tcd->SetParDiscreteTargetSpec(size);
               target_c = tcd;
               he_nlf_integ->UpdateTargetConstructor(target_c);
            }
            a.Update();
            TMOPupdate(a,*pmesh,*pfespace,move_bnd);
            if (amrstop==0)
            {
               if (tmopr.Stop())
               {
                  amrstop = 1;
                  if (myid==0)
                  {
                     std::cout << it << " " << amrit <<
                               " AMR stopping criterion satisfied. Stop." << endl;
                  }
               }
               else
               {
                  int NEtot = pmesh->GetNE();
                  int NEloc = pmesh->GetNE();
                  MPI_Allreduce(&NEloc, &NEtot, 1, MPI_INT, MPI_SUM, MPI_COMM_WORLD);
                  if (myid==0) {std::cout << NEtot << " Number of elements after AMR\n";}
               }
            }
         }
         sprintf(title1, "%s %d","AMR", it);
         //vis_tmop_metric_s(mesh_poly_deg, *metric, *target_c, mesh, title1, 600);
      } //ni_limit
   } //amr_flag==1
   delete newton;
=======
   double h0min = h0.Min(), h0min_all;
   MPI_Allreduce(&h0min, &h0min_all, 1, MPI_DOUBLE, MPI_MIN, MPI_COMM_WORLD);
   tauval -= 0.01 * h0min_all; // Slightly below minJ0 to avoid div by 0.

   // Perform the nonlinear optimization.
   TMOPNewtonSolver solver(pfespace->GetComm(), *ir, solver_type);
   if (solver_type == 0)
   {
      // Specify linear solver when we use a Newton-based solver.
      solver.SetPreconditioner(*S);
   }
   solver.SetMaxIter(solver_iter);
   solver.SetRelTol(solver_rtol);
   solver.SetAbsTol(0.0);
   solver.SetPrintLevel(verbosity_level >= 1 ? 1 : -1);
   solver.SetOperator(a);
   solver.Mult(b, x.GetTrueVector());
   x.SetFromTrueVector();
   if (myid == 0 && solver.GetConverged() == false)
   {
      cout << "Nonlinear solver: rtol = " << solver_rtol << " not achieved.\n";
   }
>>>>>>> 5457d033

   // 21. Save the optimized mesh to a file. This output can be viewed later
   //     using GLVis: "glvis -m optimized -np num_mpi_tasks".
   {
      ostringstream mesh_name;
      mesh_name << "optimized.mesh";
      ofstream mesh_ofs(mesh_name.str().c_str());
      mesh_ofs.precision(8);
      pmesh->PrintAsOne(mesh_ofs);
   }

   // 22. Compute the amount of energy decrease.
   const double fin_energy = a.GetParGridFunctionEnergy(x);
   double metric_part = fin_energy;
   if (lim_const > 0.0 || adapt_lim_const > 0.0)
   {
      lim_coeff.constant = 0.0;
      coef_zeta.constant = 0.0;
      metric_part = a.GetParGridFunctionEnergy(x);
      lim_coeff.constant = lim_const;
      coef_zeta.constant = adapt_lim_const;
   }
   if (myid == 0)
   {
      cout << "Initial strain energy: " << init_energy
           << " = metrics: " << init_energy
           << " + limiting term: " << 0.0 << endl;
      cout << "  Final strain energy: " << fin_energy
           << " = metrics: " << metric_part
           << " + limiting term: " << fin_energy - metric_part << endl;
      cout << "The strain energy decreased by: " << setprecision(12)
           << (init_energy - fin_energy) * 100.0 / init_energy << " %." << endl;
   }

   // 23. Visualize the final mesh and metric values.
   if (visualization)
   {
      char title[] = "Final metric values";
      vis_tmop_metric_p(mesh_poly_deg, *metric, *target_c, *pmesh, title, 600);
   }

   if (adapt_lim_const > 0.0 && visualization)
   {
      socketstream vis0;
      common::VisualizeField(vis0, "localhost", 19916, zeta_0, "Xi 0",
                             600, 600, 300, 300);
   }

   // 23. Visualize the mesh displacement.
   if (visualization)
   {
      x0 -= x;
      socketstream sock;
      if (myid == 0)
      {
         sock.open("localhost", 19916);
         sock << "solution\n";
      }
      pmesh->PrintAsOne(sock);
      x0.SaveAsOne(sock);
      if (myid == 0)
      {
         sock << "window_title 'Displacements'\n"
              << "window_geometry "
              << 1200 << " " << 0 << " " << 600 << " " << 600 << "\n"
              << "keys jRmclA" << endl;
      }
   }

   // 24. Free the used memory.
   delete S;
   delete target_c2;
   delete metric2;
   delete coeff1;
   delete adapt_evaluator;
   delete target_c;
   delete adapt_coeff;
   delete metric;
   delete pfespace;
   delete fec;
   delete pmesh;

   MPI_Finalize();
   return 0;
}<|MERGE_RESOLUTION|>--- conflicted
+++ resolved
@@ -80,12 +80,8 @@
 //   2D non-conforming shape and equal size:
 //     mpirun -np 4 pmesh-optimizer -m ./amr-quad-q2.mesh -o 2 -rs 1 -mid 9 -tid 2 -ni 200 -ls 2 -li 100 -bnd -qt 1 -qo 8
 
-<<<<<<< HEAD
 #include "../../mfem.hpp"
-=======
-#include "mfem.hpp"
 #include "../common/mfem-common.hpp"
->>>>>>> 5457d033
 #include <iostream>
 #include <fstream>
 #include "mesh-optimizer.hpp"
@@ -93,589 +89,6 @@
 using namespace mfem;
 using namespace std;
 
-<<<<<<< HEAD
-class ParTMOPEstimator : public ErrorEstimator
-{
-protected:
-   long current_sequence;
-   int local_norm_p; ///< Local L_p norm to use, default is 1.
-   Vector error_estimates;
-   double total_error;
-   bool anisotropic;
-   Array<int> aniso_flags;
-
-   ParFiniteElementSpace *pfespace;
-   ParGridFunction *solution; ///< Not owned.
-   MatrixCoefficient *solution_spec;
-   bool discrete_flag;
-   GridFunction tarsize;
-
-   /// Check if the mesh of the solution was modified.
-   bool MeshIsModified()
-   {
-      long mesh_sequence = solution->FESpace()->GetMesh()->GetSequence();
-      MFEM_ASSERT(mesh_sequence >= current_sequence, "");
-      return (mesh_sequence > current_sequence);
-   }
-
-   /// Compute the element error estimates.
-   void ComputeEstimates();
-
-public:
-   ParTMOPEstimator(ParFiniteElementSpace &pfes,
-                    ParGridFunction &sol)
-      : current_sequence(-1),
-        total_error(0.),
-        anisotropic(false),
-        pfespace(&pfes),
-        solution(&sol),
-        discrete_flag(true),
-        tarsize()
-   {if (solution==NULL) {discrete_flag=false;}}
-
-   void SetAnisotropic(bool aniso = true) { anisotropic = aniso; }
-
-   void SetSolution(ParGridFunction *size) {solution = size;}
-   /// Return the total error from the last error estimate.
-   double GetTotalError() const { return total_error; }
-
-   void SetAnalyticTargetSpec(MatrixCoefficient *mspec)
-   {solution_spec = mspec; discrete_flag=false;}
-
-   /// Get a Vector with all element errors.
-   virtual const Vector &GetLocalErrors()
-   {
-      if (MeshIsModified()) {ComputeEstimates(); }
-      return error_estimates;
-   }
-
-   // Computes current element size
-   virtual const GridFunction &GetLocalSolution()
-   {
-      if (MeshIsModified()) { ComputeEstimates(); }
-      return tarsize;
-   }
-
-   virtual const Array<int> &GetAnisotropicFlags()
-   {
-      if (MeshIsModified()) { ComputeEstimates(); }
-      return aniso_flags;
-   }
-
-   virtual void Reset() { current_sequence = -1; }
-
-   virtual ~ParTMOPEstimator() {}
-
-};
-
-void ParTMOPEstimator::ComputeEstimates()
-{
-   // Compute error for each element
-   Vector nodes_sol;
-   const int NE = pfespace->GetNE();
-   const int dim = pfespace->GetMesh()->Dimension();
-   if (!discrete_flag)
-   {
-      GridFunction *nodes = pfespace->GetParMesh()->GetNodes();
-      Vector nodesv(nodes->Size());
-      nodesv.SetData(nodes->GetData());
-      const int pnt_cnt = nodesv.Size()/dim;
-      DenseMatrix K; K.SetSize(dim);
-      nodes_sol.SetSize(pnt_cnt);
-      Vector posv(dim);
-      const IntegrationPoint *ip = NULL;
-      IsoparametricTransformation *Tpr = NULL;
-
-      for (int i=0; i<pnt_cnt; i++)
-      {
-         for (int j=0; j<dim; j++) {K(j,j) = nodesv(i+j*pnt_cnt);}
-         solution_spec->Eval(K,*Tpr,*ip);
-         Vector col1, col2;
-         K.GetColumn(0, col1);
-         K.GetColumn(1, col2);
-
-         nodes_sol(i) = col1.Norml2()*col2.Norml2();
-      }
-      solution->SetSize(pnt_cnt);
-      solution->SetData(nodes_sol.GetData());
-   }
-
-   L2_FECollection avg_fec(0,dim);
-   FiniteElementSpace avg_fes(pfespace->GetMesh(), &avg_fec);
-   tarsize.SetSpace(&avg_fes);
-   solution->GetElementAverages(tarsize);
-
-   error_estimates.SetSize(NE);
-   total_error = 0.;
-   for (int i=0; i<NE; i++)
-   {
-      double curr_size = pfespace->GetMesh()->GetElementVolume(i);
-      double tar_size  = tarsize(i);
-      double loc_err   = curr_size - tar_size;
-      total_error += std::fabs(loc_err);
-
-      error_estimates(i) = std::max(0.,loc_err);
-   }
-
-   current_sequence = solution->FESpace()->GetMesh()->GetSequence();
-}
-
-
-class TMOPRefiner : public MeshOperator
-{
-protected:
-   ParTMOPEstimator &estimator;
-   AnisotropicErrorEstimator *aniso_estimator;
-
-   long   max_elements;
-   long num_marked_elements;
-
-   Array<Refinement> marked_elements;
-   long current_sequence;
-
-   int non_conforming;
-   int nc_limit;
-
-   double GetNorm(const Vector &local_err, Mesh &mesh) const;
-
-   /** @brief Apply the operator to the mesh.
-       @return STOP if a stopping criterion is satisfied or no elements were
-       marked for refinement; REFINED + CONTINUE otherwise. */
-   virtual int ApplyImpl(Mesh &mesh);
-
-public:
-   /// Construct a ThresholdRefiner using the given ErrorEstimator.
-   TMOPRefiner(ParTMOPEstimator &est);
-
-   // default destructor (virtual)
-
-   /// Use nonconforming refinement, if possible (triangles, quads, hexes).
-   void PreferNonconformingRefinement() { non_conforming = 1; }
-
-   /** @brief Use conforming refinement, if possible (triangles, tetrahedra)
-       -- this is the default. */
-   void PreferConformingRefinement() { non_conforming = -1; }
-
-   /** @brief Set the maximum ratio of refinement levels of adjacent elements
-       (0 = unlimited). */
-   void SetNCLimit(int nc_limit)
-   {
-      MFEM_ASSERT(nc_limit >= 0, "Invalid NC limit");
-      this->nc_limit = nc_limit;
-   }
-
-   /// Get the number of marked elements in the last Apply() call.
-   long GetNumMarkedElements() const { return num_marked_elements; }
-
-   /// Reset the associated estimator.
-   virtual void Reset();
-};
-
-TMOPRefiner::TMOPRefiner(ParTMOPEstimator &est)
-   : estimator(est)
-{
-   aniso_estimator = dynamic_cast<AnisotropicErrorEstimator*>(&estimator);
-   max_elements = std::numeric_limits<long>::max();
-
-   num_marked_elements = 0L;
-   current_sequence = -1;
-
-   non_conforming = -1;
-   nc_limit = 0;
-}
-
-int TMOPRefiner::ApplyImpl(Mesh &mesh)
-{
-   num_marked_elements = 0;
-   marked_elements.SetSize(0);
-   current_sequence = mesh.GetSequence();
-
-   const long num_elements = mesh.GetGlobalNE();
-   if (num_elements >= max_elements) { return STOP; }
-
-   const int NE = mesh.GetNE();
-   const Vector &local_err = estimator.GetLocalErrors();
-   MFEM_ASSERT(local_err.Size() == NE, "invalid size of local_err");
-
-   GridFunction tarsize = estimator.GetLocalSolution();
-
-   int eltype = mesh.GetElement(1)->GetType();
-   double scale = 0.;
-   if (eltype==3)
-   {
-      scale = 3./5.;
-   }
-   else if (eltype==5)
-   {
-      scale = 7./9.;
-   }
-   else
-   {
-      MFEM_ABORT(" TMOP+AMR only allowed for quad or hex meshes.");
-   }
-   for (int el = 0; el < NE; el++)
-   {
-      if (local_err(el) > scale*tarsize(el))
-      {
-         //         std::cout << el << " " <<
-         //                      local_err(el) << " " <<
-         //                      tarsize(el) << " k10check\n";
-         marked_elements.Append(Refinement(el));
-      }
-      else
-      {
-         //          std::cout << el << " " <<
-         //                       local_err(el) << " " <<
-         //                       tarsize(el) << " k10checkfail\n";
-      }
-   }
-
-   if (aniso_estimator)
-   {
-      const Array<int> &aniso_flags = aniso_estimator->GetAnisotropicFlags();
-      if (aniso_flags.Size() > 0)
-      {
-         for (int i = 0; i < marked_elements.Size(); i++)
-         {
-            Refinement &ref = marked_elements[i];
-            ref.ref_type = aniso_flags[ref.index];
-         }
-      }
-   }
-
-   num_marked_elements = mesh.ReduceInt(marked_elements.Size());
-   if (num_marked_elements == 0) { return STOP; }
-   mesh.GeneralRefinement(marked_elements, non_conforming, nc_limit);
-   return CONTINUE + REFINED;
-}
-
-void TMOPRefiner::Reset()
-{
-   estimator.Reset();
-   current_sequence = -1;
-   num_marked_elements = 0;
-}
-
-double weight_fun(const Vector &x);
-void DiffuseField(ParGridFunction &field, int smooth_steps);
-
-double discrete_size_2d(const Vector &x)
-{
-<<<<<<< HEAD
-   const int opt = 1;
-   const double small = 0.005, big = 0.1;
-=======
-   int opt = 2;
-   const double small = 0.001, big = 0.01;
-   double val = 0.;
->>>>>>> 1c4155dc7bcecffecdbb96dd0758db3ca7bcc221
-
-   if (opt == 1) // sine wave
-   {
-      const double X = x(0), Y = x(1);
-      val = std::tanh((10*(Y-0.5) + std::sin(4.0*M_PI*X)) + 1) -
-            std::tanh((10*(Y-0.5) + std::sin(4.0*M_PI*X)) - 1);
-   }
-   else if (opt == 2) // semi-circle
-   {
-      const double xc = x(0) - 0.0, yc = x(1) - 0.5;
-      const double r = sqrt(xc*xc + yc*yc);
-      double r1 = 0.45; double r2 = 0.55; double sf=30.0;
-      val = 0.5*(1+std::tanh(sf*(r-r1))) - 0.5*(1+std::tanh(sf*(r-r2)));
-   }
-
-   val = std::max(0.,val);
-   val = std::min(1.,val);
-
-   return val * small + (1.0 - val) * big;
-}
-
-double material_indicator_2d(const Vector &x)
-{
-   double xc = x(0)-0.5, yc = x(1)-0.5;
-   double th = 22.5*M_PI/180.;
-   double xn =  cos(th)*xc + sin(th)*yc;
-   double yn = -sin(th)*xc + cos(th)*yc;
-   double th2 = (th > 45.*M_PI/180) ? M_PI/2 - th : th;
-   double stretch = 1/cos(th2);
-   xc = xn/stretch; yc = yn/stretch;
-   double tfac = 20;
-   double s1 = 3;
-   double s2 = 3;
-   double wgt = std::tanh((tfac*(yc) + s2*std::sin(s1*M_PI*xc)) + 1);
-   wgt = std::max(0., wgt);
-   wgt = std::min(1., wgt);
-   return wgt;
-}
-
-double discrete_ori_2d(const Vector &x)
-{
-   return M_PI * x(1) * (1.0 - x(1)) * cos(2 * M_PI * x(0));
-}
-
-double discrete_aspr_2d(const Vector &x)
-{
-   double xc = x(0)-0.5, yc = x(1)-0.5;
-   double th = 22.5*M_PI/180.;
-   double xn =  cos(th)*xc + sin(th)*yc;
-   double yn = -sin(th)*xc + cos(th)*yc;
-   xc = xn; yc = yn;
-
-   double tfac = 20;
-   double s1 = 3;
-   double s2 = 2;
-   double wgt = std::tanh((tfac*(yc) + s2*std::sin(s1*M_PI*xc)) + 1)
-                - std::tanh((tfac*(yc) + s2*std::sin(s1*M_PI*xc)) - 1);
-   wgt = std::max(0., wgt);
-   wgt = std::min(1., wgt);
-   return 0.1 + 1*(1-wgt)*(1-wgt);
-}
-
-void discrete_aspr_3d(const Vector &x, Vector &v)
-{
-   int dim = x.Size();
-   v.SetSize(dim);
-   double l1, l2, l3;
-   l1 = 1.;
-   l2 = 1. + 5*x(1);
-   l3 = 1. + 10*x(2);
-   v[0] = l1/pow(l2*l3,0.5);
-   v[1] = l2/pow(l1*l3,0.5);
-   v[2] = l3/pow(l2*l1,0.5);
-}
-
-class HessianCoefficient : public MatrixCoefficient
-{
-private:
-<<<<<<< HEAD
-   int type;
-   int typemod = 1;
-=======
-   int metric;
->>>>>>> 1c4155dc7bcecffecdbb96dd0758db3ca7bcc221
-
-public:
-   HessianCoefficient(int dim, int metric_id)
-      : MatrixCoefficient(dim), metric(metric_id) { }
-
-   virtual void Eval(DenseMatrix &K, ElementTransformation &T,
-                     const IntegrationPoint &ip)
-   {
-<<<<<<< HEAD
-      if (&T==NULL)
-      {
-         Vector pos(3);
-         for (int i=0; i<K.Size(); i++) {pos(i)=K(i,i);}
-         (this)->Eval(K,pos);
-      }
-      else
-      {
-         Vector pos(3);
-         T.Transform(ip, pos);
-         (this)->Eval(K,pos);
-      }
-   }
-   virtual void Eval(DenseMatrix &K, Vector pos)
-   {
-      if (typemod == 0)
-      {
-         K(0, 0) = 1.0 + 3.0 * std::sin(M_PI*pos(0));
-         K(0, 1) = 0.0;
-         K(1, 0) = 0.0;
-         K(1, 1) = 1.0;
-      }
-      else if (typemod==1)
-=======
-      Vector pos(3);
-      T.Transform(ip, pos);
-      if (metric != 14 && metric != 87)
->>>>>>> 1c4155dc7bcecffecdbb96dd0758db3ca7bcc221
-      {
-         const double small = 0.001, big = 0.01;
-         const double xc = pos(0) - 0.5, yc = pos(1) - 0.5;
-         const double r = sqrt(xc*xc + yc*yc);
-         double r1 = 0.15; double r2 = 0.35; double sf=30.0;
-         const double eps = 0.5;
-
-         const double tan1 = std::tanh(sf*(r-r1)),
-                      tan2 = std::tanh(sf*(r-r2));
-
-         double ind = (tan1 - tan2);
-         if (ind > 1.0) {ind = 1.;}
-         if (ind < 0.0) {ind = 0.;}
-         double val = ind * small + (1.0 - ind) * big;
-         //K(0, 0) = eps + 1.0 * (tan1 - tan2);
-         K(0, 0) = 1.0;
-         K(0, 1) = 0.0;
-         K(1, 0) = 0.0;
-         K(1, 1) = 1.0;
-         K(0,0) *= pow(val,0.5);
-         K(1,1) *= pow(val,0.5);
-      }
-      else if (typemod==2)
-      {
-         const double small = 0.001, big = 0.01;
-         const double X = pos(0), Y = pos(1);
-         double ind = std::tanh((10*(Y-0.5) + std::sin(4.0*M_PI*X)) + 1) -
-                      std::tanh((10*(Y-0.5) + std::sin(4.0*M_PI*X)) - 1);
-         if (ind > 1.0) {ind = 1.;}
-         if (ind < 0.0) {ind = 0.;}
-         double val = ind * small + (1.0 - ind) * big;
-         K(0, 0) = pow(val,0.5);
-         K(0, 1) = 0.0;
-         K(1, 0) = 0.0;
-         K(1, 1) = pow(val,0.5);
-      }
-      else if (typemod == 3) //sharp circle in ICF
-      {
-         const double xc = pos(0), yc = pos(1);
-         const double r = sqrt(xc*xc + yc*yc);
-
-         double r1 = 0.65; double r2 = 0.65; double sf=35.0;
-         double sizefac = 0.1;
-         const double eps2 = 0.01*sizefac;
-         const double eps1 = 1.0*sizefac;
-
-         const double tan1 = std::tanh(sf*(r-r1)+1),
-                      tan2 = std::tanh(sf*(r-r2)-1);
-         double wgt = 0.5*(tan1-tan2);
-         double th = std::atan2(yc,xc)*180./M_PI;
-         if (wgt > 1) { wgt = 1; }
-         if (wgt < 0) { wgt = 0; }
-
-         double minval = eps2 + eps1*(1-wgt)*(1-wgt);
-         double maxval = eps1;
-         double avgval = 0.5*(maxval+minval);
-         double ampval = 0.5*(maxval-minval);
-         double val2 = avgval + ampval*sin(2.*th*M_PI/180.+90*M_PI/180.);
-         double val1 = avgval + ampval*sin(2.*th*M_PI/180.-90*M_PI/180.);
-
-         // /*
-         K(0,1) = 0.0;
-         K(1,0) = 0.0;
-         K(0,0) = val1;
-         K(1,1) = val2;
-         double val = pow(val1*val2,0.5);
-      }
-      else
-      {
-         K(0, 0) = 1.0 + 3.0 * std::sin(M_PI*pos(0));
-         K(0, 1) = 0.0;
-         K(1, 0) = 0.0;
-         K(1, 1) = 1.0;
-      }
-      else if (metric == 14) // Size + Alignment
-      {
-         const double xc = pos(0), yc = pos(1);
-         double theta = M_PI * yc * (1.0 - yc) * cos(2 * M_PI * xc);
-         double alpha_bar = 0.1;
-
-         K(0, 0) =  cos(theta);
-         K(1, 0) =  sin(theta);
-         K(0, 1) = -sin(theta);
-         K(1, 1) =  cos(theta);
-
-         K *= alpha_bar;
-      }
-      else if (metric == 87) // Shape + Size + Alignment
-      {
-         Vector x = pos;
-         double xc = x(0)-0.5, yc = x(1)-0.5,
-                th = 22.5*M_PI/180.;
-         double xn =  cos(th)*xc + sin(th)*yc;
-         double yn = -sin(th)*xc + cos(th)*yc;
-         xc = xn; yc=yn;
-
-         double tfac = 20, s1 = 3, s2 = 2;
-         double wgt = std::tanh((tfac*(yc) + s2*std::sin(s1*M_PI*xc)) + 1)
-                      - std::tanh((tfac*(yc) + s2*std::sin(s1*M_PI*xc)) - 1);
-         wgt = std::max(0., wgt);
-         wgt = std::min(1., wgt);
-
-         xc = pos(0), yc = pos(1);
-         double theta = M_PI * (yc) * (1.0 - yc) * cos(2 * M_PI * xc);
-
-         K(0, 0) =  cos(theta);
-         K(1, 0) =  sin(theta);
-         K(0, 1) = -sin(theta);
-         K(1, 1) =  cos(theta);
-
-         double asp_ratio_tar = 0.1 + 1*(1-wgt)*(1-wgt);
-
-         K(0, 0) *=  1/pow(asp_ratio_tar,0.5);
-         K(1, 0) *=  1/pow(asp_ratio_tar,0.5);
-         K(0, 1) *=  pow(asp_ratio_tar,0.5);
-         K(1, 1) *=  pow(asp_ratio_tar,0.5);
-      }
-   }
-};
-
-<<<<<<< HEAD
-void TMOPupdate(ParNonlinearForm &a, ParMesh &mesh,
-                ParFiniteElementSpace &fespace,
-                bool move_bnd)
-{
-   int dim = fespace.GetFE(0)->GetDim();
-   if (move_bnd == false)
-   {
-      Array<int> ess_bdr(mesh.bdr_attributes.Max());
-      ess_bdr = 1;
-      a.SetEssentialBC(ess_bdr);
-   }
-   else
-   {
-      const int nd  = fespace.GetBE(0)->GetDof();
-      int n = 0;
-      for (int i = 0; i < mesh.GetNBE(); i++)
-      {
-         const int attr = mesh.GetBdrElement(i)->GetAttribute();
-         MFEM_VERIFY(!(dim == 2 && attr == 3),
-                     "Boundary attribute 3 must be used only for 3D meshes. "
-                     "Adjust the attributes (1/2/3/4 for fixed x/y/z/all "
-                     "components, rest for free nodes), or use -fix-bnd.");
-         if (attr == 1 || attr == 2 || attr == 3) { n += nd; }
-         if (attr == 4) { n += nd * dim; }
-      }
-      Array<int> ess_vdofs(n), vdofs;
-      n = 0;
-      for (int i = 0; i < mesh.GetNBE(); i++)
-      {
-         const int attr = mesh.GetBdrElement(i)->GetAttribute();
-         fespace.GetBdrElementVDofs(i, vdofs);
-         if (attr == 1) // Fix x components.
-         {
-            for (int j = 0; j < nd; j++)
-            { ess_vdofs[n++] = vdofs[j]; }
-         }
-         else if (attr == 2) // Fix y components.
-         {
-            for (int j = 0; j < nd; j++)
-            { ess_vdofs[n++] = vdofs[j+nd]; }
-         }
-         else if (attr == 3) // Fix z components.
-         {
-            for (int j = 0; j < nd; j++)
-            { ess_vdofs[n++] = vdofs[j+2*nd]; }
-         }
-         else if (attr == 4) // Fix all components.
-         {
-            for (int j = 0; j < vdofs.Size(); j++)
-            { ess_vdofs[n++] = vdofs[j]; }
-         }
-      }
-      a.SetEssentialVDofs(ess_vdofs);
-   }
-};
-
-=======
->>>>>>> 1c4155dc7bcecffecdbb96dd0758db3ca7bcc221
-
-// Additional IntegrationRules that can be used with the --quad-type option.
-IntegrationRules IntRulesLo(0, Quadrature1D::GaussLobatto);
-IntegrationRules IntRulesCU(0, Quadrature1D::ClosedUniform);
-
-=======
->>>>>>> 5457d033
 int main (int argc, char *argv[])
 {
    // 0. Initialize MPI.
@@ -688,6 +101,7 @@
    const char *mesh_file = "icf.mesh";
    int mesh_poly_deg     = 1;
    int rs_levels         = 0;
+   int ars_levels        = 0;
    int rp_levels         = 0;
    double jitter         = 0.0;
    int metric_id         = 1;
@@ -696,19 +110,6 @@
    double adapt_lim_const = 0.0;
    int quad_type         = 1;
    int quad_order        = 8;
-<<<<<<< HEAD
-   int newton_iter       = 10;
-<<<<<<< HEAD
-   double newton_rtol    = 1e-08;
-=======
-   double newton_rtol    = 1e-10;
->>>>>>> 1c4155dc7bcecffecdbb96dd0758db3ca7bcc221
-   int lin_solver        = 2;
-   int max_lin_iter      = 100;
-   bool move_bnd         = true;
-   bool combomet         = 0;
-   int amr_flag          = 1;
-=======
    int solver_type       = 0;
    int solver_iter       = 10;
    double solver_rtol    = 1e-10;
@@ -716,10 +117,12 @@
    int max_lin_iter      = 100;
    bool move_bnd         = true;
    int combomet          = 0;
->>>>>>> 5457d033
+   int amr_flag          = 1;
+   int amrmetric_id      = -1;
    bool normalization    = false;
    bool visualization    = true;
    int verbosity_level   = 0;
+   int hessiantype       = 1;
    bool fdscheme         = false;
    int adapt_eval        = 0;
    bool exactaction      = false;
@@ -732,6 +135,8 @@
                   "Polynomial degree of mesh finite element space.");
    args.AddOption(&rs_levels, "-rs", "--refine-serial",
                   "Number of times to refine the mesh uniformly in serial.");
+   args.AddOption(&ars_levels, "-ars", "--amr-refine-serial",
+                  "Number of times to refine the mesh uniformly in serial with amr.");
    args.AddOption(&rp_levels, "-rp", "--refine-parallel",
                   "Number of times to refine the mesh uniformly in parallel.");
    args.AddOption(&jitter, "-ji", "--jitter",
@@ -787,18 +192,17 @@
    args.AddOption(&move_bnd, "-bnd", "--move-boundary", "-fix-bnd",
                   "--fix-boundary",
                   "Enable motion along horizontal and vertical boundaries.");
-<<<<<<< HEAD
-   args.AddOption(&combomet, "-cmb", "--combo-met", "-no-cmb", "--no-combo-met",
-                  "Combination of metrics.");
-   args.AddOption(&amr_flag, "-amr", "--amr-flag",
-                  "1 - AMR after TMOP");
-=======
    args.AddOption(&combomet, "-cmb", "--combo-type",
                   "Combination of metrics options:"
                   "0: Use single metric\n\t"
                   "1: Shape + space-dependent size given analytically\n\t"
                   "2: Shape + adapted size given discretely; shared target");
->>>>>>> 5457d033
+   args.AddOption(&amr_flag, "-amr", "--amr-flag",
+                  "1 - AMR after TMOP");
+   args.AddOption(&amrmetric_id, "-amrm", "--amr-metric",
+                  "0 - Size, 1 - AspectRatio, 2 - Size + AspectRatio");
+   args.AddOption(&hessiantype, "-ht", "--Hessian Target type",
+                  "1-6");
    args.AddOption(&normalization, "-nor", "--normalization", "-no-nor",
                   "--no-normalization",
                   "Make all terms in the optimization functional unitless.");
@@ -822,6 +226,7 @@
       return 1;
    }
    if (myid == 0) { args.PrintOptions(cout); }
+   if (amrmetric_id < 0) { amrmetric_id = metric_id; }
 
    // 3. Initialize and refine the starting mesh.
    Mesh *mesh = new Mesh(mesh_file, 1, 1, false);
@@ -837,11 +242,17 @@
       else { cout << "(NONE)"; }
       cout << endl;
    }
-<<<<<<< HEAD
+
    mesh->EnsureNCMesh();
-=======
-
->>>>>>> 5457d033
+
+   for (int lev = 0; lev < ars_levels; lev++) {
+       Array<Refinement> marked_elements;
+       for (int e = 0; e < mesh->GetNE(); e++) {
+           marked_elements.Append(e);
+       }
+       mesh->GeneralRefinement(marked_elements, 1, 0);
+   }
+
    ParMesh *pmesh = new ParMesh(MPI_COMM_WORLD, *mesh);
 
    delete mesh;
@@ -977,21 +388,31 @@
          if (myid == 0) { cout << "Unknown metric_id: " << metric_id << endl; }
          return 3;
    }
+   TMOP_QualityMetric *amrmetric = NULL;
+   switch (amrmetric_id)
+   {
+      case 1: amrmetric = new TMOP_Metric_001; break;
+      case 2: amrmetric = new TMOP_Metric_002; break;
+      case 7: amrmetric = new TMOP_Metric_007; break;
+      case 9: amrmetric = new TMOP_Metric_009; break;
+      case 55: amrmetric = new TMOP_Metric_055; break;
+      case 56: amrmetric = new TMOP_Metric_056; break;
+      case 58: amrmetric = new TMOP_Metric_058; break;
+      case 77: amrmetric = new TMOP_Metric_077; break;
+      case 302: amrmetric = new TMOP_Metric_302; break;
+      case 315: amrmetric = new TMOP_Metric_315; break;
+      default: cout << "Unknown metric_id: " << amrmetric_id << endl; return 3;
+   }
    TargetConstructor::TargetType target_t;
    TargetConstructor *target_c = NULL;
-   HessianCoefficient *adapt_coeff = NULL;
+   HessianCoefficientAMR *adapt_coeff = NULL;
    H1_FECollection ind_fec(mesh_poly_deg, dim);
    ParFiniteElementSpace ind_fes(pmesh, &ind_fec);
-<<<<<<< HEAD
-   ParGridFunction size; size.SetSpace(&ind_fes);
+   ParFiniteElementSpace ind_fesv(pmesh, &ind_fec, dim);
    DiscreteAdaptTC *tcd = NULL;
    AnalyticAdaptTC *tca = NULL;
-=======
-   ParFiniteElementSpace ind_fesv(pmesh, &ind_fec, dim);
    ParGridFunction size(&ind_fes), aspr(&ind_fes), disc(&ind_fes), ori(&ind_fes);
    ParGridFunction aspr3d(&ind_fesv), size3d(&ind_fesv);
-
->>>>>>> 1c4155dc7bcecffecdbb96dd0758db3ca7bcc221
    switch (target_id)
    {
       case 1: target_t = TargetConstructor::IDEAL_SHAPE_UNIT_SIZE; break;
@@ -1000,46 +421,32 @@
       case 4:
       {
          target_t = TargetConstructor::GIVEN_FULL;
-<<<<<<< HEAD
          tca = new AnalyticAdaptTC(target_t);
-         adapt_coeff = new HessianCoefficient(dim, 1);
+         adapt_coeff = new HessianCoefficientAMR(dim, hessiantype);
          tca->SetAnalyticTargetSpec(NULL, NULL, adapt_coeff);
          target_c = tca;
-=======
-         AnalyticAdaptTC *tc = new AnalyticAdaptTC(target_t);
-         adapt_coeff = new HessianCoefficient(dim, metric_id);
-         tc->SetAnalyticTargetSpec(NULL, NULL, adapt_coeff);
-         target_c = tc;
->>>>>>> 1c4155dc7bcecffecdbb96dd0758db3ca7bcc221
          break;
       }
       case 5:
       {
          target_t = TargetConstructor::IDEAL_SHAPE_GIVEN_SIZE;
-<<<<<<< HEAD
          tcd= new DiscreteAdaptTC(target_t);
-         FunctionCoefficient ind_coeff(ind_values);
-         size.ProjectCoefficient(ind_coeff);
-         tcd->SetParDiscreteTargetSpec(size);
-         target_c = tcd;
-=======
-         DiscreteAdaptTC *tc = new DiscreteAdaptTC(target_t);
          if (adapt_eval == 0)
          {
-            tc->SetAdaptivityEvaluator(new AdvectorCG);
+            tcd->SetAdaptivityEvaluator(new AdvectorCG);
          }
          else
          {
 #ifdef MFEM_USE_GSLIB
-            tc->SetAdaptivityEvaluator(new InterpolatorFP);
+            tcd->SetAdaptivityEvaluator(new InterpolatorFP);
 #else
             MFEM_ABORT("MFEM is not built with GSLIB.");
 #endif
          }
          FunctionCoefficient ind_coeff(discrete_size_2d);
          size.ProjectCoefficient(ind_coeff);
-         tc->SetParDiscreteTargetSize(size);
-         target_c = tc;
+         tcd->SetParDiscreteTargetSize(size);
+         target_c = tcd;
          break;
       }
       case 6: //material indicator 2D
@@ -1047,17 +454,17 @@
          ParGridFunction d_x(&ind_fes), d_y(&ind_fes);
 
          target_t = TargetConstructor::GIVEN_SHAPE_AND_SIZE;
-         DiscreteAdaptTC *tc = new DiscreteAdaptTC(target_t);
+         tcd = new DiscreteAdaptTC(target_t);
          FunctionCoefficient ind_coeff(material_indicator_2d);
          disc.ProjectCoefficient(ind_coeff);
          if (adapt_eval == 0)
          {
-            tc->SetAdaptivityEvaluator(new AdvectorCG);
+            tcd->SetAdaptivityEvaluator(new AdvectorCG);
          }
          else
          {
 #ifdef MFEM_USE_GSLIB
-            tc->SetAdaptivityEvaluator(new InterpolatorFP);
+            tcd->SetAdaptivityEvaluator(new InterpolatorFP);
 #else
             MFEM_ABORT("MFEM is not built with GSLIB.");
 #endif
@@ -1085,7 +492,7 @@
          }
          const double eps = 0.01;
          const double aspr_ratio = 20.0;
-         const double size_ratio = 40.0;
+         const double size_ratio = 80.0;
 
          for (int i = 0; i < size.Size(); i++)
          {
@@ -1139,45 +546,45 @@
          DiffuseField(size, 2);
          DiffuseField(aspr, 2);
 
-         tc->SetParDiscreteTargetSize(size);
-         tc->SetParDiscreteTargetAspectRatio(aspr);
-         target_c = tc;
+         tcd->SetParDiscreteTargetSize(size);
+         tcd->SetParDiscreteTargetAspectRatio(aspr);
+         target_c = tcd;
          break;
       }
       case 7: // aspect-ratio 3D
       {
          target_t = TargetConstructor::GIVEN_SHAPE_AND_SIZE;
-         DiscreteAdaptTC *tc = new DiscreteAdaptTC(target_t);
+         tcd = new DiscreteAdaptTC(target_t);
          if (adapt_eval == 0)
          {
-            tc->SetAdaptivityEvaluator(new AdvectorCG);
+            tcd->SetAdaptivityEvaluator(new AdvectorCG);
          }
          else
          {
 #ifdef MFEM_USE_GSLIB
-            tc->SetAdaptivityEvaluator(new InterpolatorFP);
+            tcd->SetAdaptivityEvaluator(new InterpolatorFP);
 #else
             MFEM_ABORT("MFEM is not built with GSLIB.");
 #endif
          }
          VectorFunctionCoefficient fd_aspr3d(dim, discrete_aspr_3d);
          aspr3d.ProjectCoefficient(fd_aspr3d);
-         tc->SetParDiscreteTargetAspectRatio(aspr3d);
-         target_c = tc;
+         tcd->SetParDiscreteTargetAspectRatio(aspr3d);
+         target_c = tcd;
          break;
       }
       case 8: // shape/size + orientation 2D
       {
          target_t = TargetConstructor::GIVEN_SHAPE_AND_SIZE;
-         DiscreteAdaptTC *tc = new DiscreteAdaptTC(target_t);
+         tcd = new DiscreteAdaptTC(target_t);
          if (adapt_eval == 0)
          {
-            tc->SetAdaptivityEvaluator(new AdvectorCG);
+            tcd->SetAdaptivityEvaluator(new AdvectorCG);
          }
          else
          {
 #ifdef MFEM_USE_GSLIB
-            tc->SetAdaptivityEvaluator(new InterpolatorFP);
+            tcd->SetAdaptivityEvaluator(new InterpolatorFP);
 #else
             MFEM_ABORT("MFEM is not built with GSLIB.");
 #endif
@@ -1187,7 +594,7 @@
          {
             ConstantCoefficient ind_coeff(0.1*0.1);
             size.ProjectCoefficient(ind_coeff);
-            tc->SetParDiscreteTargetSize(size);
+            tcd->SetParDiscreteTargetSize(size);
          }
 
          if (metric_id == 85)
@@ -1195,14 +602,13 @@
             FunctionCoefficient aspr_coeff(discrete_aspr_2d);
             aspr.ProjectCoefficient(aspr_coeff);
             DiffuseField(aspr,2);
-            tc->SetParDiscreteTargetAspectRatio(aspr);
+            tcd->SetParDiscreteTargetAspectRatio(aspr);
          }
 
          FunctionCoefficient ori_coeff(discrete_ori_2d);
          ori.ProjectCoefficient(ori_coeff);
-         tc->SetParDiscreteTargetOrientation(ori);
-         target_c = tc;
->>>>>>> 1c4155dc7bcecffecdbb96dd0758db3ca7bcc221
+         tcd->SetParDiscreteTargetOrientation(ori);
+         target_c = tcd;
          break;
       }
       default:
@@ -1215,7 +621,7 @@
       target_c = new TargetConstructor(target_t, MPI_COMM_WORLD);
    }
    target_c->SetNodes(x0);
-   TMOP_Integrator *he_nlf_integ= new TMOP_Integrator(metric, target_c);
+   TMOP_Integrator *he_nlf_integ= new TMOP_Integrator(metric, target_c, amrmetric);
    if (fdscheme) { he_nlf_integ->EnableFiniteDifferences(x); }
    he_nlf_integ->SetExactActionFlag(exactaction);
 
@@ -1302,10 +708,10 @@
             TargetConstructor::IDEAL_SHAPE_EQUAL_SIZE, MPI_COMM_WORLD);
          target_c2->SetVolumeScale(0.01);
          target_c2->SetNodes(x0);
-         he_nlf_integ2 = new TMOP_Integrator(metric2, target_c2);
+         he_nlf_integ2 = new TMOP_Integrator(metric2, target_c2, amrmetric);
          he_nlf_integ2->SetCoefficient(coeff2);
       }
-      else { he_nlf_integ2 = new TMOP_Integrator(metric2, target_c); }
+      else { he_nlf_integ2 = new TMOP_Integrator(metric2, target_c, amrmetric); }
       he_nlf_integ2->SetIntegrationRule(*ir);
       if (fdscheme) { he_nlf_integ2->EnableFiniteDifferences(x); }
       he_nlf_integ2->SetExactActionFlag(exactaction);
@@ -1320,7 +726,7 @@
    }
    else { a.AddDomainIntegrator(he_nlf_integ); }
 
-   const double init_energy = a.GetParGridFunctionEnergy(x);
+   const double init_energy = a.GetParGridFunctionEnergy(x)/pmesh->GetGlobalNE();
 
    // 16. Visualize the starting mesh and metric values.
    if (visualization)
@@ -1428,121 +834,6 @@
    tauval = minJ0;
    if (myid == 0)
    { cout << "Minimum det(J) of the original mesh is " << tauval << endl; }
-<<<<<<< HEAD
-
-   // 20. Finally, perform the nonlinear optimization.
-   NewtonSolver *newton = NULL;
-   if (tauval > 0.0)
-   {
-      tauval = 0.0;
-      TMOPNewtonSolver *tns = new TMOPNewtonSolver(pfespace->GetComm(), *ir);
-      newton = tns;
-      if (myid == 0)
-      { cout << "TMOPNewtonSolver is used (as all det(J) > 0)." << endl; }
-   }
-   else
-   {
-      if ( (dim == 2 && metric_id != 22 && metric_id != 252) ||
-           (dim == 3 && metric_id != 352) )
-      {
-         if (myid == 0)
-         { cout << "The mesh is inverted. Use an untangling metric.\n"; }
-         return 3;
-      }
-      double h0min = h0.Min(), h0min_all;
-      MPI_Allreduce(&h0min, &h0min_all, 1, MPI_DOUBLE, MPI_MIN, MPI_COMM_WORLD);
-      tauval -= 0.01 * h0min_all; // Slightly below minJ0 to avoid div by 0.
-      newton = new TMOPDescentNewtonSolver(pfespace->GetComm(), *ir);
-      if (myid == 0)
-      { cout << "TMOPDescentNewtonSolver is used (as some det(J) < 0).\n"; }
-   }
-   newton->SetPreconditioner(*S);
-   newton->SetMaxIter(newton_iter);
-   newton->SetRelTol(newton_rtol);
-   newton->SetAbsTol(0.0);
-   newton->SetPrintLevel(verbosity_level >= 1 ? 1 : -1);
-
-
-   // 20. AMR based size refinemenet if a size metric is used
-   ParTMOPEstimator tmope(ind_fes,size);
-   if (target_id==4) {tmope.SetAnalyticTargetSpec(adapt_coeff);}
-   TMOPRefiner tmopr(tmope);
-   if (amr_flag==1)
-   {
-      int nc_limit = 1;
-      int ni_limit = 5;
-      int newtonstop = 0;
-      int amrstop = 0;
-
-      tmopr.PreferNonconformingRefinement();
-      tmopr.SetNCLimit(nc_limit);
-
-      for (int it = 0; it<ni_limit; it++)
-      {
-         if (myid==0) {std::cout << it << " Begin NEWTON+AMR Iteration\n";}
-         newton->SetOperator(a);
-         newton->Mult(b, x.GetTrueVector());
-         x.SetFromTrueVector();
-         if (newton->GetConverged() == false)
-         {
-            cout << "NewtonIteration: rtol = " << newton_rtol << " not achieved."
-                 << endl;
-         }
-         if (amrstop==1)
-         {
-            if (myid==0) {cout << it << " Newton and AMR have converged" << endl;}
-            break;
-         }
-         char title1[10];
-         sprintf(title1, "%s %d","Newton", it);
-         //vis_tmop_metric_s(mesh_poly_deg, *metric, *target_c, mesh, title1, 600);
-
-
-         for (int amrit=0; amrit<nc_limit; amrit++)
-         {
-            tmopr.Reset();
-            if (nc_limit!=0 && amrstop==0) {tmopr.Apply(*pmesh);}
-            //Update stuff
-            ind_fes.Update();
-            size.Update();
-            pfespace->Update();
-            x.Update(); x.SetTrueVector();
-            x0.Update(); x0.SetTrueVector();
-            pfespace->UpdatesFinished();
-            if (target_id == 5)
-            {
-               tcd->SetParDiscreteTargetSpec(size);
-               target_c = tcd;
-               he_nlf_integ->UpdateTargetConstructor(target_c);
-            }
-            a.Update();
-            TMOPupdate(a,*pmesh,*pfespace,move_bnd);
-            if (amrstop==0)
-            {
-               if (tmopr.Stop())
-               {
-                  amrstop = 1;
-                  if (myid==0)
-                  {
-                     std::cout << it << " " << amrit <<
-                               " AMR stopping criterion satisfied. Stop." << endl;
-                  }
-               }
-               else
-               {
-                  int NEtot = pmesh->GetNE();
-                  int NEloc = pmesh->GetNE();
-                  MPI_Allreduce(&NEloc, &NEtot, 1, MPI_INT, MPI_SUM, MPI_COMM_WORLD);
-                  if (myid==0) {std::cout << NEtot << " Number of elements after AMR\n";}
-               }
-            }
-         }
-         sprintf(title1, "%s %d","AMR", it);
-         //vis_tmop_metric_s(mesh_poly_deg, *metric, *target_c, mesh, title1, 600);
-      } //ni_limit
-   } //amr_flag==1
-   delete newton;
-=======
    double h0min = h0.Min(), h0min_all;
    MPI_Allreduce(&h0min, &h0min_all, 1, MPI_DOUBLE, MPI_MIN, MPI_COMM_WORLD);
    tauval -= 0.01 * h0min_all; // Slightly below minJ0 to avoid div by 0.
@@ -1558,14 +849,223 @@
    solver.SetRelTol(solver_rtol);
    solver.SetAbsTol(0.0);
    solver.SetPrintLevel(verbosity_level >= 1 ? 1 : -1);
-   solver.SetOperator(a);
-   solver.Mult(b, x.GetTrueVector());
-   x.SetFromTrueVector();
-   if (myid == 0 && solver.GetConverged() == false)
-   {
-      cout << "Nonlinear solver: rtol = " << solver_rtol << " not achieved.\n";
-   }
->>>>>>> 5457d033
+
+   // 20. AMR based size refinemenet if a size metric is used
+   TMOPEstimator       tmope(*pfespace, *he_nlf_integ, x, amrmetric_id);
+   TMOPTypeRefiner     tmoptr(tmope, dim);
+   TMOPTypeDeRefiner   tmoptdr(tmope, dim);
+   TMOPAMR tmopamrupdate(*tcd);
+   tmopamrupdate.AddFESpace(pfespace);
+   tmopamrupdate.AddMeshNodeAr(&x);
+   tmopamrupdate.AddMeshNodeAr(&x0);
+
+   int metrictype = he_nlf_integ->GetAMRQualityMetric().GetMetricType();
+   int num_ref_types = 3 + 4*(dim-2);
+   Vector amr_ref_check(num_ref_types);
+   amr_ref_check = 0.;
+   if (dim == 2)
+   {
+       if ( (metrictype & 1) && (metrictype & 2)) //Shape
+       {
+          amr_ref_check(0) = 1; //x
+          amr_ref_check(1) = 1; //y
+       }
+       if (metrictype & 8)  // Size
+       {
+          amr_ref_check(2) = 1; //xy
+       }
+   }
+   else
+   {
+       if (metrictype & 8)  // Size
+       {
+          amr_ref_check(6) = 1; //xy
+       }
+   }
+
+   int newtonstop = 0;
+   int NEGlob = pmesh->GetGlobalNE();
+   if (myid == 0) {
+       std::cout << NEGlob << " Number of elements at beginning\n";
+   }
+   if (amr_flag==1)
+   {
+      int ni_limit = 3; //Newton + AMR
+      int nic_limit = std::max(ni_limit, 4); //Number of iterations with AMR
+      int amrstop = 0;
+      int amrdstop = 0;
+      int nc_limit = 1; //AMR per iteration - FIXED FOR NOW
+
+      tmoptr.PreferNonconformingRefinement();
+      tmoptr.SetNCLimit(nc_limit);
+
+      for (int it = 0; it<ni_limit; it++)
+      {
+
+         if (myid == 0) { std::cout << it << " Begin NEWTON+AMR Iteration\n"; }
+         solver.SetOperator(a);
+         solver.Mult(b, x.GetTrueVector());
+         x.SetFromTrueVector();
+         if (solver.GetConverged() == false)
+         {
+            if (myid == 0) { cout << "NewtonIteration: rtol = " << solver_rtol << " not achieved."
+                 << endl; }
+         }
+         else
+         {
+            if (myid == 0) { cout << " NewtonSolver converged" << endl; }
+         }
+         if (amrstop==1 && amrdstop == 1)
+         {
+            newtonstop = 1;
+            if (myid == 0) { cout << it << " Newton and AMR have converged" << endl; }
+            break;
+         }
+         char title1[10];
+         sprintf(title1, "%s %d","Newton", it);
+
+         for (int amrit=0; amrit<nc_limit; amrit++)
+         {
+            int NEorig = pfespace->GetNE();
+            Vector amr_base_energy(NEorig);
+            tmope.GetAMRTypeEnergy(amr_base_energy);
+            NEGlob = pmesh->GetGlobalNE();
+            double tmopenergy = a.GetParGridFunctionEnergy(x);
+            if (myid == 0) { std::cout << 0 << " " <<  NEGlob << " " << tmopenergy/NEGlob
+                      << " basenergy\n"; }
+            //std::cout << pmesh->GetNE() << " k10startderefinement\n";
+
+            int ne1 = pmesh->GetGlobalNE();
+            ParNCMesh *ncmesh = pmesh->pncmesh;
+
+            if (ncmesh && (amrdstop == 0 || amrstop == 0)) { //derefinement
+                //derefine stuff
+                tmoptdr.Reset();
+                tmoptdr.SetRefType(0);
+                // Make a copy of the mesh for derefinement
+                tmoptdr.SetMetaInfo(*pmesh, x);
+
+                // Derefine all the child
+                int NGhost = ncmesh->GetNGhostElements();
+                tmoptdr.Apply(*pmesh);
+                tmopamrupdate.Update(a, *pmesh, *pfespace, move_bnd);
+
+                int NEtemp = pmesh->GetGlobalNE();
+
+                if (ne1 != NEtemp) {
+                    // For the new coarse elements, determine the original children
+                    // elements and get their energy. Get the original parent.
+                    // Also get the refinemenqt type for those original elements.
+                    //std::cout << pmesh->GetNE() <<" " << pmesh->GetGlobalNE() <<  " k10step0\n";
+                    Vector amrevecin(pfespace->GetNE());
+                    tmope.GetAMRTypeEnergy(amrevecin);
+                    Array<int> new_parent_ref_type(pfespace->GetNE());
+                    tmoptdr.DetermineAMRTypeEnergy(*pmesh, amrevecin, amr_base_energy,
+                                                   new_parent_ref_type, NGhost);
+
+                    // Do refinement on elements that have positive energy
+                    tmoptr.SetRefType(0);
+                    tmoptr.SetParentEnergy(amrevecin);
+                    tmoptr.SetParentEnergyRefType(new_parent_ref_type);
+                    tmoptr.Apply(*pmesh);
+                    tmopamrupdate.Update(a, *pmesh, *pfespace, move_bnd);
+
+                    // Restore the nodal data from original mesh to restore transformation
+                    tmoptdr.RestoreNodalPositions(*pmesh, x);
+                }
+            }
+
+            int ne2 = pmesh->GetGlobalNE();
+            if (ne1 == ne2) {
+                amrdstop = 1;
+                if (myid == 0) { std::cout << " No elements derefined\n"; }
+            } else {
+                amrdstop = 0;
+                if (myid == 0) { std::cout << ne2 << " Derefine useful\n"; }
+            }
+
+            NEorig = pfespace->GetNE();
+            amr_base_energy.SetSize(NEorig);
+            tmope.GetAMRTypeEnergy(amr_base_energy);
+
+            if (amrdstop == 0 || amrstop == 0) {
+                // Do all different refinements and measure energy
+                Vector amr_parent_energy(NEorig);
+                amr_parent_energy = 1.*std::numeric_limits<float>::max();
+                Array<int> amr_parent_ref(NEorig);
+                amr_parent_ref = -1;
+                Vector amr_temp_energy(NEorig);
+
+               for (int i = 1;i < num_ref_types+1; i++)
+               {
+                   if ( amr_ref_check(i-1) != 1 ) { continue; }
+                   tmoptr.Reset();
+                   tmoptr.SetRefType(i);
+                   tmoptr.Apply(*pmesh);
+                   tmopamrupdate.Update(a, *pmesh, *pfespace, move_bnd);
+
+                   Vector amr_child_energy(pfespace->GetNE());
+                   tmope.GetAMRTypeEnergy(amr_child_energy);
+
+                   tmoptr.DetermineAMRTypeEnergy(*pmesh, amr_child_energy, amr_temp_energy);
+
+                   for (int e = 0; e < NEorig; e++) {
+                       if ( amr_temp_energy(e) < amr_parent_energy(e) ) {
+                           amr_parent_energy(e) = amr_temp_energy(e);
+                           amr_parent_ref[e] = i;
+                       }
+                   }
+
+                   tmoptdr.Reset();
+                   tmoptdr.SetRefType(i);
+                   tmoptdr.Apply(*pmesh);
+                   tmopamrupdate.Update(a, *pmesh, *pfespace, move_bnd);
+               }
+
+               amr_parent_energy -= amr_base_energy;
+               amr_parent_energy *= -1;
+               tmoptr.SetParentEnergy(amr_parent_energy);
+               tmoptr.SetParentEnergyRefType(amr_parent_ref);
+
+               // Refiner
+               tmoptr.SetRefType(0);
+               tmoptr.Reset();
+               if (amrstop==0) { tmoptr.Apply(*pmesh); }
+               tmopamrupdate.Update(a, *pmesh, *pfespace, move_bnd);
+           }
+
+            if (amrstop==0)
+            {
+               if (tmoptr.Stop()) { amrstop = 1; }
+               if (amrstop == 1 && amrdstop == 1) {
+                   newtonstop = 1;
+                   if (myid == 0) { cout << it << " " << amrit <<
+                        " AMR stopping criterion satisfied. Stop." << endl; }
+               }
+               else
+               {
+                   amrstop = 0;
+                   NEGlob = pmesh->GetGlobalNE();
+                   if (myid == 0) { std::cout << NEGlob <<
+                                                 " Number of elements after AMR\n"; }
+               }
+            }
+         } //amrit limit
+         if (it==nic_limit-1) { amrstop=1; amrdstop = 1; }
+
+         sprintf(title1, "%s %d","AMR", it);
+      } //ni_limit
+   } //amr_flag==1
+   if (newtonstop == 0)
+   {
+      solver.SetOperator(a);
+      //solver.Mult(b, x.GetTrueVector());
+      x.SetFromTrueVector();
+      if (solver.GetConverged() == false)
+      {
+         if (myid == 0) { cout << "Nonlinear solver: rtol = " << solver_rtol << " not achieved.\n"; }
+      }
+   }
 
    // 21. Save the optimized mesh to a file. This output can be viewed later
    //     using GLVis: "glvis -m optimized -np num_mpi_tasks".
@@ -1578,7 +1078,7 @@
    }
 
    // 22. Compute the amount of energy decrease.
-   const double fin_energy = a.GetParGridFunctionEnergy(x);
+   const double fin_energy = a.GetParGridFunctionEnergy(x)/pmesh->GetGlobalNE();
    double metric_part = fin_energy;
    if (lim_const > 0.0 || adapt_lim_const > 0.0)
    {
