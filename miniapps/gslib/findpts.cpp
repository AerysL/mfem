--- conflicted
+++ resolved
@@ -213,10 +213,7 @@
    Vector interp_vals(pts_cnt*vec_dim);
    FindPointsGSLIB finder;
    finder.Setup(mesh);
-<<<<<<< HEAD
-=======
    finder.SetL2AvgType(FindPointsGSLIB::NONE);
->>>>>>> 2a5fcacb
    finder.Interpolate(vxyz, field_vals, interp_vals);
    Array<unsigned int> code_out    = finder.GetCode();
    Vector dist_p_out = finder.GetDist();
