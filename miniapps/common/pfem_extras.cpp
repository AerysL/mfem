--- conflicted
+++ resolved
@@ -94,13 +94,13 @@
    this->AddDomainInterpolator(new DivergenceInterpolator);
 }
 
-IrrotationalNDProjector
-::IrrotationalNDProjector(ParFiniteElementSpace   & H1FESpace,
-                          ParFiniteElementSpace   & HCurlFESpace,
-                          const int               & irOrder,
-                          ParBilinearForm         * s0,
-                          ParMixedBilinearForm    * weakDiv,
-                          ParDiscreteGradOperator * grad)
+IrrotationalProjector
+::IrrotationalProjector(ParFiniteElementSpace   & H1FESpace,
+                        ParFiniteElementSpace   & HCurlFESpace,
+                        const int               & irOrder,
+                        ParBilinearForm         * s0,
+                        ParMixedBilinearForm    * weakDiv,
+                        ParDiscreteGradOperator * grad)
    : H1FESpace_(&H1FESpace),
      HCurlFESpace_(&HCurlFESpace),
      s0_(s0),
@@ -152,7 +152,7 @@
    xDiv_ = new ParGridFunction(H1FESpace_);
 }
 
-IrrotationalNDProjector::~IrrotationalNDProjector()
+IrrotationalProjector::~IrrotationalProjector()
 {
    delete psi_;
    delete xDiv_;
@@ -167,7 +167,7 @@
 }
 
 void
-IrrotationalNDProjector::InitSolver() const
+IrrotationalProjector::InitSolver() const
 {
    delete pcg_;
    delete amg_;
@@ -182,7 +182,7 @@
 }
 
 void
-IrrotationalNDProjector::Mult(const Vector &x, Vector &y) const
+IrrotationalProjector::Mult(const Vector &x, Vector &y) const
 {
    // Compute the divergence of x
    weakDiv_->Mult(x,*xDiv_); *xDiv_ *= -1.0;
@@ -203,7 +203,7 @@
 }
 
 void
-IrrotationalNDProjector::Update()
+IrrotationalProjector::Update()
 {
    delete pcg_; pcg_ = NULL;
    delete amg_; amg_ = NULL;
@@ -234,212 +234,31 @@
    H1FESpace_->GetEssentialTrueDofs(ess_bdr_, ess_bdr_tdofs_);
 }
 
-DivergenceFreeNDProjector
-::DivergenceFreeNDProjector(ParFiniteElementSpace   & H1FESpace,
-                            ParFiniteElementSpace   & HCurlFESpace,
-                            const int               & irOrder,
-                            ParBilinearForm         * s0,
-                            ParMixedBilinearForm    * weakDiv,
-                            ParDiscreteGradOperator * grad)
-   : IrrotationalNDProjector(H1FESpace,HCurlFESpace, irOrder, s0, weakDiv, grad)
+DivergenceFreeProjector
+::DivergenceFreeProjector(ParFiniteElementSpace   & H1FESpace,
+                          ParFiniteElementSpace   & HCurlFESpace,
+                          const int               & irOrder,
+                          ParBilinearForm         * s0,
+                          ParMixedBilinearForm    * weakDiv,
+                          ParDiscreteGradOperator * grad)
+   : IrrotationalProjector(H1FESpace,HCurlFESpace, irOrder, s0, weakDiv, grad)
 {}
 
-DivergenceFreeNDProjector::~DivergenceFreeNDProjector()
+DivergenceFreeProjector::~DivergenceFreeProjector()
 {}
 
 void
-DivergenceFreeNDProjector::Mult(const Vector &x, Vector &y) const
-{
-   this->IrrotationalNDProjector::Mult(x, y);
+DivergenceFreeProjector::Mult(const Vector &x, Vector &y) const
+{
+   this->IrrotationalProjector::Mult(x, y);
    y  -= x;
    y *= -1.0;
 }
 
 void
-DivergenceFreeNDProjector::Update()
-{
-   this->IrrotationalNDProjector::Update();
-}
-
-DivergenceFreeRTProjector
-::DivergenceFreeRTProjector(ParFiniteElementSpace   & HCurlFESpace,
-                            ParFiniteElementSpace   & HDivFESpace,
-                            const int               & irOrder,
-                            ParBilinearForm         * s1,
-                            ParMixedBilinearForm    * weakCurl,
-                            ParDiscreteCurlOperator * curl)
-   : HCurlFESpace_(&HCurlFESpace),
-     HDivFESpace_(&HDivFESpace),
-     s1_(s1),
-     weakCurl_(weakCurl),
-     curl_(curl),
-     psi_(NULL),
-     xCurl_(NULL),
-     S1_(NULL),
-     pc_(NULL),
-     pcg_(NULL),
-     dim_(HCurlFESpace_->GetFE(0)->GetDim()),
-     ownsS1_(s1 == NULL),
-     ownsWeakCurl_(weakCurl == NULL),
-     ownsCurl_(curl == NULL)
-{
-   ess_bdr_.SetSize(HCurlFESpace_->GetParMesh()->bdr_attributes.Max());
-   ess_bdr_ = 1;
-   HCurlFESpace_->GetEssentialTrueDofs(ess_bdr_, ess_bdr_tdofs_);
-
-   int geom = HCurlFESpace_->GetFE(0)->GetGeomType();
-   const IntegrationRule * ir = &IntRules.Get(geom, irOrder);
-
-   if ( s1 == NULL )
-   {
-      s1_ = new ParBilinearForm(HCurlFESpace_);
-      BilinearFormIntegrator * ccInteg = (dim_==2) ?
-                                         dynamic_cast<BilinearFormIntegrator*>(new DiffusionIntegrator) :
-                                         dynamic_cast<BilinearFormIntegrator*>(new CurlCurlIntegrator);
-      ccInteg->SetIntRule(ir);
-      s1_->AddDomainIntegrator(ccInteg);
-      s1_->Assemble();
-      s1_->Finalize();
-      S1_ = new HypreParMatrix;
-   }
-   if ( weakCurl_ == NULL )
-   {
-      weakCurl_ = new ParMixedBilinearForm(HDivFESpace_, HCurlFESpace_);
-      BilinearFormIntegrator * wcurlInteg = new MixedVectorWeakCurlIntegrator;
-      wcurlInteg->SetIntRule(ir);
-      weakCurl_->AddDomainIntegrator(wcurlInteg);
-      weakCurl_->Assemble();
-      weakCurl_->Finalize();
-   }
-   if ( curl_ == NULL )
-   {
-      curl_ = new ParDiscreteCurlOperator(HCurlFESpace_, HDivFESpace_);
-      curl_->Assemble();
-      curl_->Finalize();
-   }
-
-   psi_   = new ParGridFunction(HCurlFESpace_);
-   xCurl_ = new ParGridFunction(HCurlFESpace_);
-}
-
-DivergenceFreeRTProjector::~DivergenceFreeRTProjector()
-{
-   delete psi_;
-   delete xCurl_;
-
-   delete pc_;
-   delete pcg_;
-
-   delete S1_;
-
-   delete s1_;
-   delete weakCurl_;
-}
-
-void
-DivergenceFreeRTProjector::InitSolver() const
-{
-   delete pcg_;
-   delete pc_;
-
-   if (dim_ == 2)
-   {
-      HypreBoomerAMG * amg = new HypreBoomerAMG(*S1_);
-      amg->SetPrintLevel(0);
-      pc_ = amg;
-   }
-   else
-   {
-      HypreAMS * ams = new HypreAMS(*S1_, HCurlFESpace_);
-      ams->SetPrintLevel(0);
-      pc_ = ams;
-   }
-   pcg_ = new HyprePCG(*S1_);
-   pcg_->SetTol(1e-14);
-   pcg_->SetMaxIter(200);
-   pcg_->SetPrintLevel(0);
-   pcg_->SetPreconditioner(*pc_);
-}
-
-void
-DivergenceFreeRTProjector::Mult(const Vector &x, Vector &y) const
-{
-   // Compute the curl of x
-   weakCurl_->Mult(x,*xCurl_);
-
-   // Apply essential BC and form linear system
-   *psi_ = 0.0;
-   s1_->FormLinearSystem(ess_bdr_tdofs_, *psi_, *xCurl_, *S1_, Psi_, RHS_);
-
-   // Solve the linear system for Psi
-   if ( pcg_ == NULL ) { this->InitSolver(); }
-   pcg_->Mult(RHS_, Psi_);
-
-   // Compute the parallel grid function correspoinding to Psi
-   s1_->RecoverFEMSolution(Psi_, *xCurl_, *psi_);
-
-   // Compute the divergence free portion of x
-   curl_->Mult(*psi_, y);
-}
-
-void
-DivergenceFreeRTProjector::Update()
-{
-   delete pcg_; pcg_ = NULL;
-   delete pc_;  pc_  = NULL;
-   delete S1_;  S1_  = new HypreParMatrix;
-
-   psi_->Update();
-   xCurl_->Update();
-
-   if ( ownsS1_ )
-   {
-      s1_->Update();
-      s1_->Assemble();
-      s1_->Finalize();
-   }
-   if ( ownsWeakCurl_ )
-   {
-      weakCurl_->Update();
-      weakCurl_->Assemble();
-      weakCurl_->Finalize();
-   }
-   if ( ownsCurl_ )
-   {
-      curl_->Update();
-      curl_->Assemble();
-      curl_->Finalize();
-   }
-
-   HCurlFESpace_->GetEssentialTrueDofs(ess_bdr_, ess_bdr_tdofs_);
-}
-
-IrrotationalRTProjector
-::IrrotationalRTProjector(ParFiniteElementSpace   & HCurlFESpace,
-                          ParFiniteElementSpace   & HDivFESpace,
-                          const int               & irOrder,
-                          ParBilinearForm         * s1,
-                          ParMixedBilinearForm    * weakCurl,
-                          ParDiscreteCurlOperator * curl)
-   : DivergenceFreeRTProjector(HCurlFESpace, HDivFESpace, irOrder,
-                               s1, weakCurl, curl)
-{}
-
-IrrotationalRTProjector::~IrrotationalRTProjector()
-{}
-
-void
-IrrotationalRTProjector::Mult(const Vector &x, Vector &y) const
-{
-   this->DivergenceFreeRTProjector::Mult(x, y);
-   y  -= x;
-   y *= -1.0;
-}
-
-void
-IrrotationalRTProjector::Update()
-{
-   this->DivergenceFreeRTProjector::Update();
+DivergenceFreeProjector::Update()
+{
+   this->IrrotationalProjector::Update();
 }
 
 void VisualizeMesh(socketstream &sock, const char *vishost, int visport,
@@ -526,13 +345,8 @@
               << "window_geometry "
               << x << " " << y << " " << w << " " << h << "\n";
          if ( keys ) { sock << "keys " << keys << "\n"; }
-<<<<<<< HEAD
-         else { sock << "keys maaAc\n"; }
-         if ( vec ) { sock << "vvv" << "\n"; }
-=======
          else { sock << "keys maaAc"; }
          if ( vec ) { sock << "vvv"; }
->>>>>>> dd899e1f
          sock << endl;
       }
 
