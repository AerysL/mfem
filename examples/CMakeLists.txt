--- conflicted
+++ resolved
@@ -31,11 +31,8 @@
   ex22.cpp
   ex23.cpp
   ex24.cpp
-<<<<<<< HEAD
   ex25.cpp
-=======
   ex26.cpp
->>>>>>> b5655c5f
   )
 
 if (MFEM_USE_MPI)
@@ -63,11 +60,8 @@
     ex21p.cpp
     ex22p.cpp
     ex24p.cpp
-<<<<<<< HEAD
     ex25p.cpp
-=======
     ex26p.cpp
->>>>>>> b5655c5f
     )
 endif()
 
