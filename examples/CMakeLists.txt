# Copyright (c) 2010-2020, Lawrence Livermore National Security, LLC. Produced
# at the Lawrence Livermore National Laboratory. All Rights reserved. See files
# LICENSE and NOTICE for details. LLNL-CODE-806117.
#
# This file is part of the MFEM library. For more information and source code
# availability visit https://mfem.org.
#
# MFEM is free software; you can redistribute it and/or modify it under the
# terms of the BSD-3 license. We welcome feedback and contributions, see file
# CONTRIBUTING.md for details.

list(APPEND ALL_EXE_SRCS
  ex1.cpp
  ex2.cpp
  ex3.cpp
  ex4.cpp
  ex5.cpp
  ex6.cpp
  ex7.cpp
  ex8.cpp
  ex9.cpp
  ex10.cpp
  ex14.cpp
  ex15.cpp
  ex16.cpp
  ex17.cpp
  ex18.cpp
  ex19.cpp
  ex20.cpp
  ex21.cpp
  ex22.cpp
  ex23.cpp
  ex24.cpp
  ex25.cpp
  ex26.cpp
  ex27.cpp
  )

if (MFEM_USE_MPI)
  list(APPEND ALL_EXE_SRCS
    ex1p.cpp
    ex2p.cpp
    ex3p.cpp
    ex4p.cpp
    ex5p.cpp
    ex6p.cpp
    ex7p.cpp
    ex8p.cpp
    ex9p.cpp
    ex10p.cpp
    ex11p.cpp
    ex12p.cpp
    ex13p.cpp
    ex14p.cpp
    ex15p.cpp
    ex16p.cpp
    ex17p.cpp
    ex18p.cpp
    ex19p.cpp
    ex20p.cpp
    ex21p.cpp
    ex22p.cpp
    ex24p.cpp
    ex25p.cpp
<<<<<<< HEAD
    ex1p-orth.cpp
    ex11p-cyl.cpp
    ex13p-cyl.cpp
=======
    ex26p.cpp
    ex27p.cpp
>>>>>>> 759987ef
    )
endif()

# Include the source directory where mfem.hpp and mfem-performance.hpp are.
include_directories(BEFORE ${PROJECT_BINARY_DIR})

# Add one executable per cpp file
add_mfem_examples(ALL_EXE_SRCS)

# Add a test for each example
foreach(SRC_FILE ${ALL_EXE_SRCS})
  get_filename_component(SRC_FILENAME ${SRC_FILE} NAME)
  string(REPLACE ".cpp" "" TEST_NAME ${SRC_FILENAME})

  set(THIS_TEST_OPTIONS "-no-vis")
  if (${TEST_NAME} MATCHES "ex10p*")
    list(APPEND THIS_TEST_OPTIONS "-tf" "5")
  elseif(${TEST_NAME} MATCHES "ex15p*")
    list(APPEND THIS_TEST_OPTIONS "-e" "1")
  elseif(${TEST_NAME} MATCHES "ex27p*")
    list(APPEND THIS_TEST_OPTIONS "-dg")
  endif()

  if (NOT (${TEST_NAME} MATCHES ".*p$"))
    add_test(NAME ${TEST_NAME}_ser
      COMMAND ${TEST_NAME} ${THIS_TEST_OPTIONS})
  else()
    add_test(NAME ${TEST_NAME}_np=${MFEM_MPI_NP}
      COMMAND ${MPIEXEC} ${MPIEXEC_NUMPROC_FLAG} ${MFEM_MPI_NP}
      ${MPIEXEC_PREFLAGS}
      $<TARGET_FILE:${TEST_NAME}> ${THIS_TEST_OPTIONS}
      ${MPIEXEC_POSTFLAGS})
  endif()
endforeach()

# If STRUMPACK is enabled, add a test run that uses it.
if (MFEM_USE_STRUMPACK)
  add_test(NAME ex11p_strumpack_np=${MFEM_MPI_NP}
    COMMAND ${MPIEXEC} ${MPIEXEC_NUMPROC_FLAG} ${MFEM_MPI_NP}
    ${MPIEXEC_PREFLAGS}
    $<TARGET_FILE:ex11p> "-no-vis" "--strumpack"
    ${MPIEXEC_POSTFLAGS})
endif()

# If SuperLU_DIST is enabled, add a test run that uses it.
if (MFEM_USE_SUPERLU)
  add_test(NAME ex11p_superlu_np=${MFEM_MPI_NP}
    COMMAND ${MPIEXEC} ${MPIEXEC_NUMPROC_FLAG} ${MFEM_MPI_NP}
    ${MPIEXEC_PREFLAGS}
    $<TARGET_FILE:ex11p> "-no-vis" "--superlu"
    ${MPIEXEC_POSTFLAGS})
endif()

# Include the examples/amgx directory if AmgX is enabled
if (MFEM_USE_AMGX)
  add_subdirectory(amgx)
endif()

# Include the examples/ginkgo directory if GINKGO is enabled.
if (MFEM_USE_GINKGO)
  add_subdirectory(ginkgo)
endif()

# Include the examples/hiop directory if HiOp is enabled
if (MFEM_USE_HIOP)
  add_subdirectory(hiop)
endif()

# Include the examples/petsc directory if PETSc is enabled.
if (MFEM_USE_PETSC)
  add_subdirectory(petsc)
endif()

# Include the examples/pumi directory if PUMI is enabled
if (MFEM_USE_PUMI)
  add_subdirectory(pumi)
endif()

# Include the examples/sundials directory if SUNDIALS is enabled.
if (MFEM_USE_SUNDIALS)
  add_subdirectory(sundials)
endif()

# Include the examples/superlu directory if SUPERLU is enabled.
if (MFEM_USE_SUPERLU)
  add_subdirectory(superlu)
endif()<|MERGE_RESOLUTION|>--- conflicted
+++ resolved
@@ -62,14 +62,11 @@
     ex22p.cpp
     ex24p.cpp
     ex25p.cpp
-<<<<<<< HEAD
+    ex26p.cpp
+    ex27p.cpp
     ex1p-orth.cpp
     ex11p-cyl.cpp
     ex13p-cyl.cpp
-=======
-    ex26p.cpp
-    ex27p.cpp
->>>>>>> 759987ef
     )
 endif()
 
