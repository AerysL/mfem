// Copyright (c) 2010-2021, Lawrence Livermore National Security, LLC. Produced
// at the Lawrence Livermore National Laboratory. All Rights reserved. See files
// LICENSE and NOTICE for details. LLNL-CODE-806117.
//
// This file is part of the MFEM library. For more information and source code
// availability visit https://mfem.org.
//
// MFEM is free software; you can redistribute it and/or modify it under the
// terms of the BSD-3 license. We welcome feedback and contributions, see file
// CONTRIBUTING.md for details.

#ifndef MFEM_STABLE3D
#define MFEM_STABLE3D

#include "mem_alloc.hpp"
#include "../general/globals.hpp"

#include <iostream>

namespace mfem
{

class STable3DNode
{
public:
   STable3DNode *Prev;
   int Column, Floor, Tier, Number;
};

/** @brief Symmetric 3D Table stored as an array of rows each of which has a
    stack of column, floor, number nodes. The number of the node is assigned by
    counting the nodes from zero as they are pushed into the table. Diagonals of
    any kind are not allowed so the row, column and floor must all be different
    for each node. Only one node is stored for all 6 symmetric entries that are
    indexable by unique triplets of row, column, and floor. */
class STable3D
{
private:
   int Size, NElem;
   STable3DNode **Rows;

#ifdef MFEM_USE_MEMALLOC
   MemAlloc <STable3DNode, 1024> NodesMem;
#endif

public:
   /// Construct the table with a total of 'nr' rows.
   explicit STable3D (int nr);

<<<<<<< HEAD
   int Push (int r, int c, int f, int t = -1);
=======
   /** @brief Check to see if this entry is in the table and add it to the table
       if it is not there. Returns the number assigned to the table entry. */
   int Push (int r, int c, int f);
>>>>>>> bf542247

   /// Return the number assigned to the table entry. Abort if it's not there.
   int operator() (int r, int c, int f) const;

   /** Return the number assigned to the table entry. Return -1 if it's not
       there. */
   int Index (int r, int c, int f) const;

   /** @brief Check to see if this entry is in the table and add it to the table
       if it is not there. The entry is addressed by the three smallest values
       of (r,c,f,t). Returns the number assigned to the table entry. */
   int Push4 (int r, int c, int f, int t);

   /** @brief Return the number assigned to the table entry. The entry is
       addressed by the three smallest values of (r,c,f,t). Return -1 if it is
       not there. */
   int operator() (int r, int c, int f, int t) const;

<<<<<<< HEAD
   int NumberOfRows() const { return Size; }
   int NumberOfElements() const { return NElem; }
=======
   /// Return the number of elements added to the table.
   int NumberOfElements() { return NElem; }
>>>>>>> bf542247

   /// Print out all of the table elements.
   void Print(std::ostream &out = mfem::out) const;

   ~STable3D ();

   class RowIterator
   {
   private:
      STable3DNode *n;
   public:
      RowIterator (const STable3D &t, int r) { n = t.Rows[r]; }
      int operator!() { return (n != NULL); }
      void operator++() { n = n->Prev; }
      int Column() { return (n->Column); }
      int Floor()  { return (n->Floor); }
      int Tier()   { return (n->Tier); }
      int Index()  { return (n->Number); }
   };
};

}

#endif<|MERGE_RESOLUTION|>--- conflicted
+++ resolved
@@ -47,13 +47,9 @@
    /// Construct the table with a total of 'nr' rows.
    explicit STable3D (int nr);
 
-<<<<<<< HEAD
-   int Push (int r, int c, int f, int t = -1);
-=======
    /** @brief Check to see if this entry is in the table and add it to the table
        if it is not there. Returns the number assigned to the table entry. */
-   int Push (int r, int c, int f);
->>>>>>> bf542247
+   int Push (int r, int c, int f, int t = -1);
 
    /// Return the number assigned to the table entry. Abort if it's not there.
    int operator() (int r, int c, int f) const;
@@ -72,13 +68,11 @@
        not there. */
    int operator() (int r, int c, int f, int t) const;
 
-<<<<<<< HEAD
+   /// Return the number of rows added to the table.
    int NumberOfRows() const { return Size; }
+
+   /// Return the number of elements added to the table.
    int NumberOfElements() const { return NElem; }
-=======
-   /// Return the number of elements added to the table.
-   int NumberOfElements() { return NElem; }
->>>>>>> bf542247
 
    /// Print out all of the table elements.
    void Print(std::ostream &out = mfem::out) const;
