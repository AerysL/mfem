--- conflicted
+++ resolved
@@ -45,12 +45,6 @@
 
 namespace mfem
 {
-
-#ifdef MFEM_USE_HIP
-#define GPU(...) Hip ## __VA_ARGS__
-#else
-#define GPU(...) Cu ## __VA_ARGS__
-#endif
 
 MemoryType GetMemoryType(MemoryClass mc)
 {
@@ -251,20 +245,6 @@
 /// Compute the restricted length for the MMU segment
 inline uintptr_t MmuLengthR(const void *ptr, const size_t bytes)
 {
-<<<<<<< HEAD
-   MFEM_VERIFY(exists, "MemoryManager has been destroyed already!");
-   for (auto& n : maps->memories)
-   {
-      internal::Memory &mem = n.second;
-      if (mem.d_ptr) { GPU(MemFree)(mem.d_ptr); }
-   }
-   for (auto& n : maps->aliases)
-   {
-      delete n.second;
-   }
-   delete maps;
-   exists = false;
-=======
    // a ---->A:|    |:B<---- b
    const uintptr_t a = (uintptr_t) ptr;
    const uintptr_t A = (uintptr_t) MmuAddrR(ptr);
@@ -275,7 +255,6 @@
    const uintptr_t length = B > A ? B - A : 0;
    MFEM_ASSERT(length % pagesize == 0,"");
    return length;
->>>>>>> c390dbbc
 }
 
 /// Compute the prolongated length for the MMU segment
@@ -308,18 +287,6 @@
 /// MMU initialization, setting SIGBUS & SIGSEGV signals to MmuError
 static void MmuInit()
 {
-<<<<<<< HEAD
-   if (!ptr) { return ptr; }
-   auto mem_map_iter = maps->memories.find(ptr);
-   if (mem_map_iter == maps->memories.end())
-   {
-      mfem_error("Trying to erase an unknown pointer!");
-   }
-   internal::Memory &mem = mem_map_iter->second;
-   if (mem.d_ptr && free_dev_ptr) { GPU(MemFree)(mem.d_ptr); }
-   maps->memories.erase(mem_map_iter);
-   return ptr;
-=======
    if (pagesize > 0) { return; }
    struct sigaction sa;
    sa.sa_flags = SA_SIGINFO;
@@ -330,7 +297,6 @@
    pagesize = (uintptr_t) sysconf(_SC_PAGE_SIZE);
    MFEM_ASSERT(pagesize > 0, "pagesize must not be less than 1");
    pagemask = pagesize - 1;
->>>>>>> c390dbbc
 }
 
 /// MMU allocation, through ::mmap
@@ -346,28 +312,8 @@
 /// MMU deallocation, through ::munmap
 inline void MmuDealloc(void *ptr, const size_t bytes)
 {
-<<<<<<< HEAD
-   if (!ptr)
-   {
-      MFEM_VERIFY(bytes == 0, "Trying to access NULL with size " << bytes);
-      return NULL;
-   }
-   internal::Memory &base = maps->memories.at(ptr);
-   if (!base.d_ptr)
-   {
-      GPU(MemAlloc)(&base.d_ptr, base.bytes);
-   }
-   if (copy_data)
-   {
-      MFEM_ASSERT(bytes <= base.bytes, "invalid copy size");
-      GPU(MemcpyHtoD)(base.d_ptr, ptr, bytes);
-      base.host = false;
-   }
-   return base.d_ptr;
-=======
    const size_t length = bytes == 0 ? 8 : bytes;
    if (::munmap(ptr, length) == -1) { mfem_error("Dealloc error!"); }
->>>>>>> c390dbbc
 }
 
 /// MMU protection, through ::mprotect with no read/write accesses
@@ -633,57 +579,37 @@
 
    HostMemorySpace* Host(const MemoryType mt)
    {
-<<<<<<< HEAD
-      GPU(MemAlloc)(&base.d_ptr, base.bytes);
-=======
       const int mt_i = static_cast<int>(mt);
       // Delayed host controllers initialization
       if (!host[mt_i]) { host[mt_i] = NewHostCtrl(mt); }
       MFEM_ASSERT(host[mt_i], "Host memory controller is not configured!");
       return host[mt_i];
->>>>>>> c390dbbc
    }
 
    DeviceMemorySpace* Device(const MemoryType mt)
    {
-<<<<<<< HEAD
-      GPU(MemcpyHtoD)((char*)base.d_ptr + alias->offset, alias_ptr, bytes);
-      base.host = false;
-=======
       const int mt_i = static_cast<int>(mt) - DeviceMemoryType;
       MFEM_ASSERT(mt_i >= 0,"");
       // Lazy device controller initializations
       if (!device[mt_i]) { device[mt_i] = NewDeviceCtrl(mt); }
       MFEM_ASSERT(device[mt_i], "Memory manager has not been configured!");
       return device[mt_i];
->>>>>>> c390dbbc
    }
 
    ~Ctrl()
    {
-<<<<<<< HEAD
-      GPU(MemcpyDtoH)(base.h_ptr, base.d_ptr, bytes);
-      base.host = true;
-=======
       constexpr int mt_h = HostMemoryType;
       constexpr int mt_d = DeviceMemoryType;
       for (int mt = mt_h; mt < HostMemoryTypeSize; mt++) { delete host[mt]; }
       for (int mt = mt_d; mt < MemoryTypeSize; mt++) { delete device[mt-mt_d]; }
->>>>>>> c390dbbc
    }
 
 private:
    HostMemorySpace* NewHostCtrl(const MemoryType mt)
    {
-<<<<<<< HEAD
-      GPU(MemcpyDtoH)(const_cast<void*>(ptr),
-                      static_cast<char*>(alias->mem->d_ptr) + alias->offset,
-                      bytes);
-=======
       if (mt == MT::HOST_DEBUG) { return new MmuHostMemorySpace(); }
       MFEM_ABORT("Unknown host memory controller!");
       return nullptr;
->>>>>>> c390dbbc
    }
 
    DeviceMemorySpace* NewDeviceCtrl(const MemoryType mt)
@@ -1038,9 +964,6 @@
       }
       else
       {
-<<<<<<< HEAD
-         GPU(MemcpyDtoH)(dest_h_ptr, src_d_ptr, size);
-=======
          if (dst_h_ptr != src_d_ptr && bytes != 0)
          {
             internal::Memory &dst_h_base = maps->memories.at(dst_h_ptr);
@@ -1050,7 +973,6 @@
             ctrl->Host(dst_h_mt)->Unprotect(dst_h_ptr, bytes);
             ctrl->Device(src_d_mt)->DtoH(dst_h_ptr, src_d_ptr, bytes);
          }
->>>>>>> c390dbbc
       }
    }
    else
@@ -1060,13 +982,6 @@
                          mm.GetDevicePtr(dst_h_ptr, bytes, false);
       if (src_on_host)
       {
-<<<<<<< HEAD
-         GPU(MemcpyHtoD)(dest_d_ptr, src_h_ptr, size);
-      }
-      else
-      {
-         GPU(MemcpyDtoD)(dest_d_ptr, src_d_ptr, size);
-=======
          const bool known = mm.IsKnown(dst_h_ptr);
          const bool alias = dst_flags & Mem::ALIAS;
          MFEM_VERIFY(alias||known,"");
@@ -1087,7 +1002,6 @@
                                     maps->aliases.at(dst_h_ptr).mem->d_mt;
             ctrl->Device(d_mt)->DtoD(dest_d_ptr, src_d_ptr, bytes);
          }
->>>>>>> c390dbbc
       }
    }
 }
@@ -1110,17 +1024,11 @@
    {
       MFEM_ASSERT(IsKnown_(src_h_ptr), "internal error");
       const void *src_d_ptr = (src_flags & Mem::ALIAS) ?
-<<<<<<< HEAD
-                              mm.GetAliasDevicePtr(src_h_ptr, size, false) :
-                              mm.GetDevicePtr(src_h_ptr, size, false);
-      GPU(MemcpyDtoH)(dest_h_ptr, src_d_ptr, size);
-=======
                               mm.GetAliasDevicePtr(src_h_ptr, bytes, false) :
                               mm.GetDevicePtr(src_h_ptr, bytes, false);
       const internal::Memory &base = maps->memories.at(dest_h_ptr);
       const MemoryType d_mt = base.d_mt;
       ctrl->Device(d_mt)->DtoH(dest_h_ptr, src_d_ptr, bytes);
->>>>>>> c390dbbc
    }
 }
 
@@ -1141,17 +1049,11 @@
    else
    {
       void *dest_d_ptr = (dest_flags & Mem::ALIAS) ?
-<<<<<<< HEAD
-                         mm.GetAliasDevicePtr(dest_h_ptr, size, false) :
-                         mm.GetDevicePtr(dest_h_ptr, size, false);
-      GPU(MemcpyHtoD)(dest_d_ptr, src_h_ptr, size);
-=======
                          mm.GetAliasDevicePtr(dest_h_ptr, bytes, false) :
                          mm.GetDevicePtr(dest_h_ptr, bytes, false);
       const internal::Memory &base = maps->memories.at(dest_h_ptr);
       const MemoryType d_mt = base.d_mt;
       ctrl->Device(d_mt)->HtoD(dest_d_ptr, src_h_ptr, bytes);
->>>>>>> c390dbbc
    }
    dest_flags = dest_flags &
                 ~(dest_on_host ? Mem::VALID_DEVICE : Mem::VALID_HOST);
