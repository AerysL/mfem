--- conflicted
+++ resolved
@@ -2994,12 +2994,8 @@
    l1_norms = NULL;
    pos_l1_norms = false;
    eig_est_cg_iter = 10;
-<<<<<<< HEAD
    B = X = V = Z = P = R = NULL;
-=======
-   B = X = V = Z = NULL;
    auxB.Reset(); auxX.Reset();
->>>>>>> 754e6ae1
    X0 = X1 = NULL;
    fir_coeffs = NULL;
    A_is_symmetric = false;
@@ -3020,12 +3016,8 @@
 
    l1_norms = NULL;
    pos_l1_norms = false;
-<<<<<<< HEAD
    B = X = V = Z = P = R = NULL;
-=======
-   B = X = V = Z = NULL;
    auxB.Reset(); auxX.Reset();
->>>>>>> 754e6ae1
    X0 = X1 = NULL;
    fir_coeffs = NULL;
    A_is_symmetric = false;
@@ -3108,12 +3100,8 @@
    delete X0;
    delete X1;
 
-<<<<<<< HEAD
    X1 = X0 = Z = V = B = X = P = R = NULL;
-=======
-   X1 = X0 = Z = V = B = X = NULL;
    auxB.Reset(); auxX.Reset();
->>>>>>> 754e6ae1
 
    if (type >= 1 && type <= 4)
    {
@@ -3307,23 +3295,15 @@
          hypre_ParCSRRelax(*A, b, hypre_type,
                            relax_times, l1_norms, relax_weight, omega,
                            max_eig_est, min_eig_est, poly_order, poly_fraction,
-<<<<<<< HEAD
                            x, *V, NULL, (P?*P:NULL), (R?*R:NULL), poly_coeffs, diags);
-=======
-                           x, *V, NULL);
-      }
->>>>>>> 754e6ae1
+      }
       else
       {
          hypre_ParCSRRelax(*A, b, hypre_type,
                            relax_times, l1_norms, relax_weight, omega,
                            max_eig_est, min_eig_est, poly_order, poly_fraction,
-<<<<<<< HEAD
                            x, *V, *Z, (P?*P:NULL), (R?*R:NULL), poly_coeffs, diags);
-=======
-                           x, *V, *Z);
-      }
->>>>>>> 754e6ae1
+      }
    }
 }
 
