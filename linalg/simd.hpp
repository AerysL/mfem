// Copyright (c) 2010-2021, Lawrence Livermore National Security, LLC. Produced
// at the Lawrence Livermore National Laboratory. All Rights reserved. See files
// LICENSE and NOTICE for details. LLNL-CODE-806117.
//
// This file is part of the MFEM library. For more information and source code
// availability visit https://mfem.org.
//
// MFEM is free software; you can redistribute it and/or modify it under the
// terms of the BSD-3 license. We welcome feedback and contributions, see file
// CONTRIBUTING.md for details.

#ifndef MFEM_SIMD_HPP
#define MFEM_SIMD_HPP

#include "../config/tconfig.hpp"

// --- AutoSIMD + specializations with intrinsics
#include "simd/auto.hpp"

#ifdef MFEM_USE_SIMD
#if defined(__aarch64__) && defined(__ARM_FEATURE_SVE)
<<<<<<< HEAD
#warning simd/sve.hpp
=======
>>>>>>> bb2a80ed
#include "simd/sve.hpp"
#elif defined(__VSX__)
#include "simd/vsx.hpp"
#elif defined(__bgq__)
#include "simd/qpx.hpp"
#elif defined(__x86_64__) || defined(_M_X64) || defined(_M_IX86)
#include "simd/x86.hpp"
#elif !defined(_MSC_VER)
#warning Unknown SIMD architecture
#else
#pragma message("warning: Unknown SIMD architecture")
#endif // ARCHITECTURE
#else
//#warning !MFEM_USE_SIMD
#endif // MFEM_USE_SIMD

// MFEM_SIMD_BYTES is the default SIMD size used by MFEM, see e.g. class
// TBilinearForm and the default traits class AutoSIMDTraits.
// MFEM_ALIGN_BYTES determines the padding used in TVector when its 'align'
// template parameter is set to true -- it ensures that the size of such TVector
// types is a multiple of MFEM_ALIGN_BYTES. MFEM_ALIGN_BYTES must be a multiple
// of MFEM_SIMD_BYTES.
#if !defined(MFEM_USE_SIMD)
#define MFEM_SIMD_BYTES 8
#define MFEM_ALIGN_BYTES 32
#elif defined(__AVX512F__)
#define MFEM_SIMD_BYTES 64
#define MFEM_ALIGN_BYTES 64
#elif defined(__aarch64__) && defined(__ARM_FEATURE_SVE)
#define MFEM_SIMD_BYTES 64
#define MFEM_ALIGN_BYTES 64
#elif defined(__AVX__) || defined(__VECTOR4DOUBLE__)
#define MFEM_SIMD_BYTES 32
#define MFEM_ALIGN_BYTES 32
#elif defined(__SSE2__) || defined(__VSX__)
#define MFEM_SIMD_BYTES 16
#define MFEM_ALIGN_BYTES 32
#else
#define MFEM_SIMD_BYTES 8
#define MFEM_ALIGN_BYTES 32
#endif

// derived macros
#define MFEM_ROUNDUP(val,base) ((((val)+(base)-1)/(base))*(base))
#define MFEM_ALIGN_SIZE(size,type) \
   MFEM_ROUNDUP(size,(MFEM_ALIGN_BYTES)/sizeof(type))

namespace mfem
{

template <typename complex_t, typename real_t>
struct AutoSIMDTraits
{
   static const int block_size = MFEM_TEMPLATE_BLOCK_SIZE;

   // Alignment for arrays of vcomplex_t and vreal_t
   static const int align_bytes = MFEM_ALIGN_BYTES;

   static const int batch_size = 1;

   static const int simd_size = MFEM_SIMD_BYTES / sizeof(real_t);

   typedef AutoSIMD<complex_t, simd_size, MFEM_ALIGN_BYTES> vcomplex_t;
   typedef AutoSIMD<real_t, simd_size, MFEM_ALIGN_BYTES> vreal_t;
   typedef AutoSIMD<int, simd_size, simd_size * sizeof(int)> vint_t;
};

template<typename complex_t, typename real_t>
struct NoSIMDTraits
{
   static const int block_size = MFEM_TEMPLATE_BLOCK_SIZE;

   // Alignment for arrays of vcomplex_t and vreal_t
   static const int align_bytes = sizeof(real_t);

   static const int batch_size = 1;

   static const int simd_size = 1;

   typedef AutoSIMD<complex_t, simd_size, align_bytes> vcomplex_t;
   typedef AutoSIMD<real_t, simd_size, align_bytes> vreal_t;
   typedef AutoSIMD<int, simd_size, simd_size*sizeof(int)> vint_t;
};

} // mfem namespace

#endif // MFEM_SIMD_HPP<|MERGE_RESOLUTION|>--- conflicted
+++ resolved
@@ -16,17 +16,12 @@
 
 // --- AutoSIMD + specializations with intrinsics
 #include "simd/auto.hpp"
-
 #ifdef MFEM_USE_SIMD
 #if defined(__aarch64__) && defined(__ARM_FEATURE_SVE)
-<<<<<<< HEAD
-#warning simd/sve.hpp
-=======
->>>>>>> bb2a80ed
 #include "simd/sve.hpp"
 #elif defined(__VSX__)
 #include "simd/vsx.hpp"
-#elif defined(__bgq__)
+#elif defined (__bgq__)
 #include "simd/qpx.hpp"
 #elif defined(__x86_64__) || defined(_M_X64) || defined(_M_IX86)
 #include "simd/x86.hpp"
@@ -34,10 +29,8 @@
 #warning Unknown SIMD architecture
 #else
 #pragma message("warning: Unknown SIMD architecture")
-#endif // ARCHITECTURE
-#else
-//#warning !MFEM_USE_SIMD
-#endif // MFEM_USE_SIMD
+#endif
+#endif
 
 // MFEM_SIMD_BYTES is the default SIMD size used by MFEM, see e.g. class
 // TBilinearForm and the default traits class AutoSIMDTraits.
@@ -73,21 +66,21 @@
 namespace mfem
 {
 
-template <typename complex_t, typename real_t>
+template<typename complex_t, typename real_t>
 struct AutoSIMDTraits
 {
    static const int block_size = MFEM_TEMPLATE_BLOCK_SIZE;
 
    // Alignment for arrays of vcomplex_t and vreal_t
-   static const int align_bytes = MFEM_ALIGN_BYTES;
+   static const int align_bytes = MFEM_SIMD_BYTES;
 
    static const int batch_size = 1;
 
-   static const int simd_size = MFEM_SIMD_BYTES / sizeof(real_t);
+   static const int simd_size = MFEM_SIMD_BYTES/sizeof(real_t);
 
-   typedef AutoSIMD<complex_t, simd_size, MFEM_ALIGN_BYTES> vcomplex_t;
-   typedef AutoSIMD<real_t, simd_size, MFEM_ALIGN_BYTES> vreal_t;
-   typedef AutoSIMD<int, simd_size, simd_size * sizeof(int)> vint_t;
+   typedef AutoSIMD<complex_t, simd_size, MFEM_SIMD_BYTES> vcomplex_t;
+   typedef AutoSIMD<real_t, simd_size, MFEM_SIMD_BYTES> vreal_t;
+   typedef AutoSIMD<int, simd_size, simd_size*sizeof(int)> vint_t;
 };
 
 template<typename complex_t, typename real_t>
